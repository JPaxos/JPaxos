package lsr.paxos.storage;

import static lsr.common.ProcessDescriptor.processDescriptor;

import java.io.DataInputStream;
import java.io.IOException;
import java.io.Serializable;
import java.nio.ByteBuffer;
import java.util.Arrays;
import java.util.BitSet;
import java.util.Deque;
import java.util.logging.Logger;

import lsr.paxos.Batcher;
import lsr.paxos.replica.ClientBatchID;
import lsr.paxos.replica.ClientBatchManager.FwdBatchRetransmitter;

import lsr.common.ProcessDescriptor;

/**
 * Contains data related with one consensus instance.
 */
public class ConsensusInstance implements Serializable {
    private static final long serialVersionUID = 1L;
    protected final int id;
    protected int view;
    protected byte[] value;
    protected LogEntryState state;

    protected transient BitSet accepts = new BitSet();

    // For indirect consensus:
    protected transient boolean decidable = false;
    protected transient FwdBatchRetransmitter fbr = null;

    /**
     * Represents possible states of consensus instance.
     */
    public enum LogEntryState {
        /**
         * Represents the empty consensus state. There is no information about
         * current view nor value.
         */
        UNKNOWN,
        /**
         * The consensus in this state received the <code>PROPOSE</code> message
         * from the leader but hasn't received the majority of the
         * <code>ACCEPT</code> messages. In this state there is some view and
         * value specified, but they can be changed later.
         */
        KNOWN,
        /**
         * Represents state when {@link lsr.paxos.Learner} received majority of
         * <code>ACCEPT</code> message. In this state the view and value of
         * consensus instance cannot be changed.
         */
        DECIDED
    }

    /**
     * Initializes new instance of consensus with all value specified.
     * 
     * @param id - the id of instance to create
     * @param state - the state of consensus
     * @param view - the view of last message in this consensus
     * @param value - the value accepted or decided in this instance
     */
    public ConsensusInstance(int id, LogEntryState state, int view, byte[] value) {
        this.id = id;
        this.state = state;
        this.view = view;
        this.value = value;

        onValueChange();

        assertInvariant();
    }

    /**
     * Initializes new empty instance of consensus. The initial state is set to
     * <code>UNKNOWN</code>, view to <code>-1</code> and value to
     * <code>null</code>.
     * 
     * @param id the id of instance to create
     */
    public ConsensusInstance(int id) {
        this(id, LogEntryState.UNKNOWN, -1, null);
    }

    /**
     * Initializes new instance of consensus from input stream. The input stream
     * should contain serialized instance created by <code>toByteArray()</code>
     * or <code>write(ByteBuffer)</code> method.
     * 
     * @param input - the input stream containing serialized consensus instance
     * @throws IOException the stream has been closed and the contained input
     *             stream does not support reading after close, or another I/O
     *             error occurs
     * @see #toByteArray()
     * @see #write(ByteBuffer)
     */
    public ConsensusInstance(DataInputStream input) throws IOException {
        this.id = input.readInt();
        this.view = input.readInt();
        this.state = LogEntryState.values()[input.readInt()];

        int size = input.readInt();
        if (size == -1) {
            value = null;
        } else {
            value = new byte[size];
            input.readFully(value);
        }

<<<<<<< HEAD
=======
        onValueChange();

>>>>>>> 19d52295
        assertInvariant();
    }

    private void assertInvariant() {
        // If value is non null, the state must be either Decided or Known.
        // If value is null, it must be unknown
<<<<<<< HEAD
        assert (value != null && state != LogEntryState.UNKNOWN) ||
                (value == null && state == LogEntryState.UNKNOWN) : "Invalid state. Value=" +
                                                                    value + " state " + state;
=======
        assert value == null ^ state != LogEntryState.UNKNOWN : "Invalid state. Value=" + value +
                                                                ": " + toString();
>>>>>>> 19d52295
    }

    /**
     * Gets the number of the consensus instance. Different instances should
     * have different id's.
     * 
     * @return id of instance
     */
    public int getId() {
        return id;
    }

    /**
     * Changes the view to the newest one. It cannot be changed to value less
     * than current view, and shouldn't be changed if the consensus is already
     * in <code>Decided</code> state.
     * 
     * Clears the accepts if the new view is higher than the current one.
     * 
     * @param view - the new view value
     */
    public void setView(int view) {
        assert this.view <= view : "Cannot set smaller view.";
        assert state != LogEntryState.DECIDED || view == this.view;
        if (this.view < view) {
            accepts.clear();
            this.view = view;
        }
    }

    /**
     * Gets the current view of this instance. The view of instance is
     * represented by the view of last message. If the current state of
     * consensus is decided, then view should not be changed.
     * 
     * @return the view number of this instance
     */
    public int getView() {
        return view;
    }

    /**
     * Sets new value holding by this instance. Each value has view in which it
     * is valid, so it has to be set here also.
     * 
     * @param view - the view number in which value is valid
     * @param value - the value which was accepted by this instance
     */
    protected void setValue(int view, byte[] value) {
        assert value != null : "value cannot be null. View: " + view;

        assert state != LogEntryState.DECIDED
               || Arrays.equals(this.value, value) : view + " " + value + " " + this;
        assert state != LogEntryState.KNOWN
               || view != this.view
               || Arrays.equals(this.value, value) : view + " " + value + " " + this;

        if (state == LogEntryState.UNKNOWN) {
            state = LogEntryState.KNOWN;
<<<<<<< HEAD
        } else if (state == LogEntryState.DECIDED && !Arrays.equals(this.value, value)) {
            throw new RuntimeException("Cannot change values on a decided instance: " + this);
        }

        if (view > this.view) {
            // Higher view value. Accept any value.
            this.view = view;
        } else {
            assert this.view == view;
            // Same view. Accept a value only if the current value is null
            // or if the current value is equal to the new value.
            assert this.value == null || Arrays.equals(value, this.value) : "Different value for the same view. " +
                                                                            "View: " +
                                                                            view +
                                                                            ", current value: " +
                                                                            this.value +
                                                                            ", new value: " + value;
        }
=======
        }

        setView(view);
>>>>>>> 19d52295

        this.value = value;

        onValueChange();
    }

    /**
     * Returns the value holding by this consensus. It represents last value
     * which was accepted by <code>Acceptor</code>.
     * 
     * @return the current value of this instance
     */
    public byte[] getValue() {
        return value;
    }

    /**
     * Gets the current state of this instance. When the state is set to
     * <code>DECIDED</code> no values should be changed.
     * 
     * @return current state of consensus instance
     */
    public LogEntryState getState() {
        return state;
    }

    /**
     * Gets the set of replicas from which we get the <code>ACCEPT</code>
     * message from the current <code>view</code>.
     * 
     * @return id's of replicas
     */
    public BitSet getAccepts() {
        return accepts;
    }

<<<<<<< HEAD
    public boolean acceptedByMajority() {
        return accepts.cardinality() > (ProcessDescriptor.getInstance().numReplicas / 2);
=======
    /** Returns if the instances is accepted by the majority */
    public boolean isMajority() {
        return accepts.cardinality() >= processDescriptor.majority;
>>>>>>> 19d52295
    }

    /**
     * Changes the current state of this instance to <code>DECIDED</code>. This
     * instance cannot be changed so <code>accepts</code> value will be set to
     * <code>null</code>.
     * 
     * @see #getAccepts()
     */
    public void setDecided() {
        assert value != null;
        state = LogEntryState.DECIDED;
        accepts = null;
        assertInvariant();
    }

    /**
     * Serializes and writes this consensus instance to specified byte buffer.
     * Specified byte buffer requires at least <code>byteSize()</code> remaining
     * size.
     * 
     * @param byteBuffer - the buffer where serialized consensus instance will
     *            be written
     * @see #byteSize()
     */
    public void write(ByteBuffer byteBuffer) {
        byteBuffer.putInt(id);
        byteBuffer.putInt(view);
        byteBuffer.putInt(state.ordinal());
        if (value == null) {
            byteBuffer.putInt(-1);
        } else {
            byteBuffer.putInt(value.length);
            byteBuffer.put(value);
        }
    }

    /**
     * Returns size of serialized instance in bytes. This value is equal to
     * length of array returned by <code>toByteArray()</code> method and number
     * of bytes written to <code>ByteBuffer</code> using
     * <code>write(ByteBuffer)</code> method.
     * 
     * @return size of serialized instance
     */
    public int byteSize() {
        int size = (value == null ? 0 : value.length) + 4 /* length of array */;
        size += 3 * 4 /* ID, view and state */;
        return size;
    }

    public int hashCode() {
        final int prime = 31;
        int result = 1;
        result = prime * result + id;
        result = prime * result + ((state == null) ? 0 : state.hashCode());
        result = prime * result + Arrays.hashCode(value);
        result = prime * result + view;
        return result;
    }

    public boolean equals(Object obj) {
        if (this == obj) {
            return true;
        }
        if (obj == null) {
            return false;
        }
        if (getClass() != obj.getClass()) {
            return false;
        }
        ConsensusInstance other = (ConsensusInstance) obj;
        if (id != other.id) {
            return false;
        }
        if (state == null) {
            if (other.state != null) {
                return false;
            }
        } else if (!state.equals(other.state)) {
            return false;
        }
        if (!Arrays.equals(value, other.value)) {
            return false;
        }
        if (view != other.view) {
            return false;
        }
        return true;
    }

    public String toString() {
        return "(" + id + ", " + state + ", view=" + view + ", value=" + value + ")";
    }

    /** Called when received a higher view Accept */
    public void reset() {
        accepts.clear();
        state = LogEntryState.UNKNOWN;
        value = null;
        assertInvariant();
    }

    /**
     * Ignores any update with a view lower than the local one.
     * 
     * @param newView
     * @param newValue
     */
    public void updateStateFromKnown(int newView, byte[] newValue) {
        // Ignore any state update from an older view.
        if (newView < view) {
            return;
        }
        switch (state) {
            case DECIDED:
                /*
                 * This can happen when the new leader re-proposes an instance
                 * that was decided by some processes on a previous view.
                 * 
                 * The value must be the same as the local value.
                 */
                assert Arrays.equals(newValue, value) : "Values don't match. New view: " + newView +
                                                        ", local: " + this + ", newValue: " +
                                                        Arrays.toString(newValue) + ", old: " +
                                                        Arrays.toString(value);
                break;

            case KNOWN:
                // The message is for a higher view or same view and same value.
                // State remains in known
                assert newView != view || Arrays.equals(newValue, value) : "Values don't match. newView: " +
                                                                           newView +
                                                                           ", local: " +
                                                                           this;
                setValue(newView, newValue);
                break;

            case UNKNOWN:
                setValue(newView, newValue);
                break;

            default:
                throw new RuntimeException("Unknown instance state");
        }
    }

    /**
     * Update the local state from an already decided instance. This differs
     * from {@link #updateStateFromKnown(int, byte[])} in that it will accept
     * messages from lower views.
     * 
     * Used during catchup or view change, when the replica may receive messages
     * from lower views that are decided.
     * 
     * State is set to known, as the instance is decided from other class
     * 
     * This method does not check if args are valid, as this is unnecessary in
     * this case.
     * 
     * @param newView
     * @param newValue
     */
    public void updateStateFromDecision(int newView, byte[] newValue) {
        assert newValue != null;
        if (state == LogEntryState.DECIDED) {
            logger.warning("Updating a decided instance from a catchup message: " + this);
            // The value must be the same as the local value. No change.
            assert Arrays.equals(newValue, value) : "Values don't match. New view: " + newView +
                                                    ", local: " + this;
            return;
        } else {
            this.view = newView;
            this.value = newValue;
            this.state = LogEntryState.KNOWN;

            onValueChange();
        }
    }

    protected final void onValueChange() {
        if (value == null)
            return;
        if (processDescriptor.indirectConsensus) {
            for (ClientBatchID cbid : getClientBatchIds()) {
                ClientBatchStore.instance.associateWithInstance(cbid);
            }
        }
    }

    /**
     * If the instance is ready to be decided, but misses batch values it is
     * decidable. Catch-Up will not bother for such instances.
     */
    public void setDecidable(boolean decidable) {
        this.decidable = decidable;
    }

    /**
     * Returns if the instance is decided or ready to be decided.
     * 
     * FOR CATCH-UP PURPOSES ONLY
     */
    public boolean isDecidable() {
        return LogEntryState.DECIDED.equals(state) || decidable;
    }

    protected transient Deque<ClientBatchID> cbids = null;

    /**
     * Returns the batch IDs contained in the request, unpacking the request if
     * necessary
     * 
     * DO NOT MODIFY THE RESULT
     */
    public Deque<ClientBatchID> getClientBatchIds() {
        assert processDescriptor.indirectConsensus;
        if (cbids == null)
            cbids = Batcher.unpackCBID(value);
        return cbids;
    }

    /**
     * If it has been necessary to unpack the value earlier, this allows not to
     * waste the effort of unpacking
     */
    public void setClientBatchIds(Deque<ClientBatchID> cbids) {
        this.cbids = cbids;
    }

    /** If there is a task fetching missing batch values, the task is stopped */
    public void stopFwdBatchForwarder() {
        if (fbr != null)
            ClientBatchStore.instance.getClientBatchManager().removeTask(fbr);
    }

    /** Sets a task for fetching the batch values */
    public void setFwdBatchForwarder(FwdBatchRetransmitter fbr) {
        this.fbr = fbr;
    }

    private final static Logger logger = Logger.getLogger(ConsensusInstance.class.getCanonicalName());
}<|MERGE_RESOLUTION|>--- conflicted
+++ resolved
@@ -1,503 +1,466 @@
-package lsr.paxos.storage;
-
-import static lsr.common.ProcessDescriptor.processDescriptor;
-
-import java.io.DataInputStream;
-import java.io.IOException;
-import java.io.Serializable;
-import java.nio.ByteBuffer;
-import java.util.Arrays;
-import java.util.BitSet;
-import java.util.Deque;
-import java.util.logging.Logger;
-
-import lsr.paxos.Batcher;
-import lsr.paxos.replica.ClientBatchID;
-import lsr.paxos.replica.ClientBatchManager.FwdBatchRetransmitter;
-
-import lsr.common.ProcessDescriptor;
-
-/**
- * Contains data related with one consensus instance.
- */
-public class ConsensusInstance implements Serializable {
-    private static final long serialVersionUID = 1L;
-    protected final int id;
-    protected int view;
-    protected byte[] value;
-    protected LogEntryState state;
-
-    protected transient BitSet accepts = new BitSet();
-
-    // For indirect consensus:
-    protected transient boolean decidable = false;
-    protected transient FwdBatchRetransmitter fbr = null;
-
-    /**
-     * Represents possible states of consensus instance.
-     */
-    public enum LogEntryState {
-        /**
-         * Represents the empty consensus state. There is no information about
-         * current view nor value.
-         */
-        UNKNOWN,
-        /**
-         * The consensus in this state received the <code>PROPOSE</code> message
-         * from the leader but hasn't received the majority of the
-         * <code>ACCEPT</code> messages. In this state there is some view and
-         * value specified, but they can be changed later.
-         */
-        KNOWN,
-        /**
-         * Represents state when {@link lsr.paxos.Learner} received majority of
-         * <code>ACCEPT</code> message. In this state the view and value of
-         * consensus instance cannot be changed.
-         */
-        DECIDED
-    }
-
-    /**
-     * Initializes new instance of consensus with all value specified.
-     * 
-     * @param id - the id of instance to create
-     * @param state - the state of consensus
-     * @param view - the view of last message in this consensus
-     * @param value - the value accepted or decided in this instance
-     */
-    public ConsensusInstance(int id, LogEntryState state, int view, byte[] value) {
-        this.id = id;
-        this.state = state;
-        this.view = view;
-        this.value = value;
-
-        onValueChange();
-
-        assertInvariant();
-    }
-
-    /**
-     * Initializes new empty instance of consensus. The initial state is set to
-     * <code>UNKNOWN</code>, view to <code>-1</code> and value to
-     * <code>null</code>.
-     * 
-     * @param id the id of instance to create
-     */
-    public ConsensusInstance(int id) {
-        this(id, LogEntryState.UNKNOWN, -1, null);
-    }
-
-    /**
-     * Initializes new instance of consensus from input stream. The input stream
-     * should contain serialized instance created by <code>toByteArray()</code>
-     * or <code>write(ByteBuffer)</code> method.
-     * 
-     * @param input - the input stream containing serialized consensus instance
-     * @throws IOException the stream has been closed and the contained input
-     *             stream does not support reading after close, or another I/O
-     *             error occurs
-     * @see #toByteArray()
-     * @see #write(ByteBuffer)
-     */
-    public ConsensusInstance(DataInputStream input) throws IOException {
-        this.id = input.readInt();
-        this.view = input.readInt();
-        this.state = LogEntryState.values()[input.readInt()];
-
-        int size = input.readInt();
-        if (size == -1) {
-            value = null;
-        } else {
-            value = new byte[size];
-            input.readFully(value);
-        }
-
-<<<<<<< HEAD
-=======
-        onValueChange();
-
->>>>>>> 19d52295
-        assertInvariant();
-    }
-
-    private void assertInvariant() {
-        // If value is non null, the state must be either Decided or Known.
-        // If value is null, it must be unknown
-<<<<<<< HEAD
-        assert (value != null && state != LogEntryState.UNKNOWN) ||
-                (value == null && state == LogEntryState.UNKNOWN) : "Invalid state. Value=" +
-                                                                    value + " state " + state;
-=======
-        assert value == null ^ state != LogEntryState.UNKNOWN : "Invalid state. Value=" + value +
-                                                                ": " + toString();
->>>>>>> 19d52295
-    }
-
-    /**
-     * Gets the number of the consensus instance. Different instances should
-     * have different id's.
-     * 
-     * @return id of instance
-     */
-    public int getId() {
-        return id;
-    }
-
-    /**
-     * Changes the view to the newest one. It cannot be changed to value less
-     * than current view, and shouldn't be changed if the consensus is already
-     * in <code>Decided</code> state.
-     * 
-     * Clears the accepts if the new view is higher than the current one.
-     * 
-     * @param view - the new view value
-     */
-    public void setView(int view) {
-        assert this.view <= view : "Cannot set smaller view.";
-        assert state != LogEntryState.DECIDED || view == this.view;
-        if (this.view < view) {
-            accepts.clear();
-            this.view = view;
-        }
-    }
-
-    /**
-     * Gets the current view of this instance. The view of instance is
-     * represented by the view of last message. If the current state of
-     * consensus is decided, then view should not be changed.
-     * 
-     * @return the view number of this instance
-     */
-    public int getView() {
-        return view;
-    }
-
-    /**
-     * Sets new value holding by this instance. Each value has view in which it
-     * is valid, so it has to be set here also.
-     * 
-     * @param view - the view number in which value is valid
-     * @param value - the value which was accepted by this instance
-     */
-    protected void setValue(int view, byte[] value) {
-        assert value != null : "value cannot be null. View: " + view;
-
-        assert state != LogEntryState.DECIDED
-               || Arrays.equals(this.value, value) : view + " " + value + " " + this;
-        assert state != LogEntryState.KNOWN
-               || view != this.view
-               || Arrays.equals(this.value, value) : view + " " + value + " " + this;
-
-        if (state == LogEntryState.UNKNOWN) {
-            state = LogEntryState.KNOWN;
-<<<<<<< HEAD
-        } else if (state == LogEntryState.DECIDED && !Arrays.equals(this.value, value)) {
-            throw new RuntimeException("Cannot change values on a decided instance: " + this);
-        }
-
-        if (view > this.view) {
-            // Higher view value. Accept any value.
-            this.view = view;
-        } else {
-            assert this.view == view;
-            // Same view. Accept a value only if the current value is null
-            // or if the current value is equal to the new value.
-            assert this.value == null || Arrays.equals(value, this.value) : "Different value for the same view. " +
-                                                                            "View: " +
-                                                                            view +
-                                                                            ", current value: " +
-                                                                            this.value +
-                                                                            ", new value: " + value;
-        }
-=======
-        }
-
-        setView(view);
->>>>>>> 19d52295
-
-        this.value = value;
-
-        onValueChange();
-    }
-
-    /**
-     * Returns the value holding by this consensus. It represents last value
-     * which was accepted by <code>Acceptor</code>.
-     * 
-     * @return the current value of this instance
-     */
-    public byte[] getValue() {
-        return value;
-    }
-
-    /**
-     * Gets the current state of this instance. When the state is set to
-     * <code>DECIDED</code> no values should be changed.
-     * 
-     * @return current state of consensus instance
-     */
-    public LogEntryState getState() {
-        return state;
-    }
-
-    /**
-     * Gets the set of replicas from which we get the <code>ACCEPT</code>
-     * message from the current <code>view</code>.
-     * 
-     * @return id's of replicas
-     */
-    public BitSet getAccepts() {
-        return accepts;
-    }
-
-<<<<<<< HEAD
-    public boolean acceptedByMajority() {
-        return accepts.cardinality() > (ProcessDescriptor.getInstance().numReplicas / 2);
-=======
-    /** Returns if the instances is accepted by the majority */
-    public boolean isMajority() {
-        return accepts.cardinality() >= processDescriptor.majority;
->>>>>>> 19d52295
-    }
-
-    /**
-     * Changes the current state of this instance to <code>DECIDED</code>. This
-     * instance cannot be changed so <code>accepts</code> value will be set to
-     * <code>null</code>.
-     * 
-     * @see #getAccepts()
-     */
-    public void setDecided() {
-        assert value != null;
-        state = LogEntryState.DECIDED;
-        accepts = null;
-        assertInvariant();
-    }
-
-    /**
-     * Serializes and writes this consensus instance to specified byte buffer.
-     * Specified byte buffer requires at least <code>byteSize()</code> remaining
-     * size.
-     * 
-     * @param byteBuffer - the buffer where serialized consensus instance will
-     *            be written
-     * @see #byteSize()
-     */
-    public void write(ByteBuffer byteBuffer) {
-        byteBuffer.putInt(id);
-        byteBuffer.putInt(view);
-        byteBuffer.putInt(state.ordinal());
-        if (value == null) {
-            byteBuffer.putInt(-1);
-        } else {
-            byteBuffer.putInt(value.length);
-            byteBuffer.put(value);
-        }
-    }
-
-    /**
-     * Returns size of serialized instance in bytes. This value is equal to
-     * length of array returned by <code>toByteArray()</code> method and number
-     * of bytes written to <code>ByteBuffer</code> using
-     * <code>write(ByteBuffer)</code> method.
-     * 
-     * @return size of serialized instance
-     */
-    public int byteSize() {
-        int size = (value == null ? 0 : value.length) + 4 /* length of array */;
-        size += 3 * 4 /* ID, view and state */;
-        return size;
-    }
-
-    public int hashCode() {
-        final int prime = 31;
-        int result = 1;
-        result = prime * result + id;
-        result = prime * result + ((state == null) ? 0 : state.hashCode());
-        result = prime * result + Arrays.hashCode(value);
-        result = prime * result + view;
-        return result;
-    }
-
-    public boolean equals(Object obj) {
-        if (this == obj) {
-            return true;
-        }
-        if (obj == null) {
-            return false;
-        }
-        if (getClass() != obj.getClass()) {
-            return false;
-        }
-        ConsensusInstance other = (ConsensusInstance) obj;
-        if (id != other.id) {
-            return false;
-        }
-        if (state == null) {
-            if (other.state != null) {
-                return false;
-            }
-        } else if (!state.equals(other.state)) {
-            return false;
-        }
-        if (!Arrays.equals(value, other.value)) {
-            return false;
-        }
-        if (view != other.view) {
-            return false;
-        }
-        return true;
-    }
-
-    public String toString() {
-        return "(" + id + ", " + state + ", view=" + view + ", value=" + value + ")";
-    }
-
-    /** Called when received a higher view Accept */
-    public void reset() {
-        accepts.clear();
-        state = LogEntryState.UNKNOWN;
-        value = null;
-        assertInvariant();
-    }
-
-    /**
-     * Ignores any update with a view lower than the local one.
-     * 
-     * @param newView
-     * @param newValue
-     */
-    public void updateStateFromKnown(int newView, byte[] newValue) {
-        // Ignore any state update from an older view.
-        if (newView < view) {
-            return;
-        }
-        switch (state) {
-            case DECIDED:
-                /*
-                 * This can happen when the new leader re-proposes an instance
-                 * that was decided by some processes on a previous view.
-                 * 
-                 * The value must be the same as the local value.
-                 */
-                assert Arrays.equals(newValue, value) : "Values don't match. New view: " + newView +
-                                                        ", local: " + this + ", newValue: " +
-                                                        Arrays.toString(newValue) + ", old: " +
-                                                        Arrays.toString(value);
-                break;
-
-            case KNOWN:
-                // The message is for a higher view or same view and same value.
-                // State remains in known
-                assert newView != view || Arrays.equals(newValue, value) : "Values don't match. newView: " +
-                                                                           newView +
-                                                                           ", local: " +
-                                                                           this;
-                setValue(newView, newValue);
-                break;
-
-            case UNKNOWN:
-                setValue(newView, newValue);
-                break;
-
-            default:
-                throw new RuntimeException("Unknown instance state");
-        }
-    }
-
-    /**
-     * Update the local state from an already decided instance. This differs
-     * from {@link #updateStateFromKnown(int, byte[])} in that it will accept
-     * messages from lower views.
-     * 
-     * Used during catchup or view change, when the replica may receive messages
-     * from lower views that are decided.
-     * 
-     * State is set to known, as the instance is decided from other class
-     * 
-     * This method does not check if args are valid, as this is unnecessary in
-     * this case.
-     * 
-     * @param newView
-     * @param newValue
-     */
-    public void updateStateFromDecision(int newView, byte[] newValue) {
-        assert newValue != null;
-        if (state == LogEntryState.DECIDED) {
-            logger.warning("Updating a decided instance from a catchup message: " + this);
-            // The value must be the same as the local value. No change.
-            assert Arrays.equals(newValue, value) : "Values don't match. New view: " + newView +
-                                                    ", local: " + this;
-            return;
-        } else {
-            this.view = newView;
-            this.value = newValue;
-            this.state = LogEntryState.KNOWN;
-
-            onValueChange();
-        }
-    }
-
-    protected final void onValueChange() {
-        if (value == null)
-            return;
-        if (processDescriptor.indirectConsensus) {
-            for (ClientBatchID cbid : getClientBatchIds()) {
-                ClientBatchStore.instance.associateWithInstance(cbid);
-            }
-        }
-    }
-
-    /**
-     * If the instance is ready to be decided, but misses batch values it is
-     * decidable. Catch-Up will not bother for such instances.
-     */
-    public void setDecidable(boolean decidable) {
-        this.decidable = decidable;
-    }
-
-    /**
-     * Returns if the instance is decided or ready to be decided.
-     * 
-     * FOR CATCH-UP PURPOSES ONLY
-     */
-    public boolean isDecidable() {
-        return LogEntryState.DECIDED.equals(state) || decidable;
-    }
-
-    protected transient Deque<ClientBatchID> cbids = null;
-
-    /**
-     * Returns the batch IDs contained in the request, unpacking the request if
-     * necessary
-     * 
-     * DO NOT MODIFY THE RESULT
-     */
-    public Deque<ClientBatchID> getClientBatchIds() {
-        assert processDescriptor.indirectConsensus;
-        if (cbids == null)
-            cbids = Batcher.unpackCBID(value);
-        return cbids;
-    }
-
-    /**
-     * If it has been necessary to unpack the value earlier, this allows not to
-     * waste the effort of unpacking
-     */
-    public void setClientBatchIds(Deque<ClientBatchID> cbids) {
-        this.cbids = cbids;
-    }
-
-    /** If there is a task fetching missing batch values, the task is stopped */
-    public void stopFwdBatchForwarder() {
-        if (fbr != null)
-            ClientBatchStore.instance.getClientBatchManager().removeTask(fbr);
-    }
-
-    /** Sets a task for fetching the batch values */
-    public void setFwdBatchForwarder(FwdBatchRetransmitter fbr) {
-        this.fbr = fbr;
-    }
-
-    private final static Logger logger = Logger.getLogger(ConsensusInstance.class.getCanonicalName());
+package lsr.paxos.storage;
+
+import static lsr.common.ProcessDescriptor.processDescriptor;
+
+import java.io.DataInputStream;
+import java.io.IOException;
+import java.io.Serializable;
+import java.nio.ByteBuffer;
+import java.util.Arrays;
+import java.util.BitSet;
+import java.util.Deque;
+import java.util.logging.Logger;
+
+import lsr.paxos.Batcher;
+import lsr.paxos.replica.ClientBatchID;
+import lsr.paxos.replica.ClientBatchManager.FwdBatchRetransmitter;
+
+/**
+ * Contains data related with one consensus instance.
+ */
+public class ConsensusInstance implements Serializable {
+    private static final long serialVersionUID = 1L;
+    protected final int id;
+    protected int view;
+    protected byte[] value;
+    protected LogEntryState state;
+
+    protected transient BitSet accepts = new BitSet();
+
+    // For indirect consensus:
+    protected transient boolean decidable = false;
+    protected transient FwdBatchRetransmitter fbr = null;
+
+    /**
+     * Represents possible states of consensus instance.
+     */
+    public enum LogEntryState {
+        /**
+         * Represents the empty consensus state. There is no information about
+         * current view nor value.
+         */
+        UNKNOWN,
+        /**
+         * The consensus in this state received the <code>PROPOSE</code> message
+         * from the leader but hasn't received the majority of the
+         * <code>ACCEPT</code> messages. In this state there is some view and
+         * value specified, but they can be changed later.
+         */
+        KNOWN,
+        /**
+         * Represents state when {@link lsr.paxos.Learner} received majority of
+         * <code>ACCEPT</code> message. In this state the view and value of
+         * consensus instance cannot be changed.
+         */
+        DECIDED
+    }
+
+    /**
+     * Initializes new instance of consensus with all value specified.
+     * 
+     * @param id - the id of instance to create
+     * @param state - the state of consensus
+     * @param view - the view of last message in this consensus
+     * @param value - the value accepted or decided in this instance
+     */
+    public ConsensusInstance(int id, LogEntryState state, int view, byte[] value) {
+        this.id = id;
+        this.state = state;
+        this.view = view;
+        this.value = value;
+
+        onValueChange();
+
+        assertInvariant();
+    }
+
+    /**
+     * Initializes new empty instance of consensus. The initial state is set to
+     * <code>UNKNOWN</code>, view to <code>-1</code> and value to
+     * <code>null</code>.
+     * 
+     * @param id the id of instance to create
+     */
+    public ConsensusInstance(int id) {
+        this(id, LogEntryState.UNKNOWN, -1, null);
+    }
+
+    /**
+     * Initializes new instance of consensus from input stream. The input stream
+     * should contain serialized instance created by <code>toByteArray()</code>
+     * or <code>write(ByteBuffer)</code> method.
+     * 
+     * @param input - the input stream containing serialized consensus instance
+     * @throws IOException the stream has been closed and the contained input
+     *             stream does not support reading after close, or another I/O
+     *             error occurs
+     * @see #toByteArray()
+     * @see #write(ByteBuffer)
+     */
+    public ConsensusInstance(DataInputStream input) throws IOException {
+        this.id = input.readInt();
+        this.view = input.readInt();
+        this.state = LogEntryState.values()[input.readInt()];
+
+        int size = input.readInt();
+        if (size == -1) {
+            value = null;
+        } else {
+            value = new byte[size];
+            input.readFully(value);
+        }
+
+        onValueChange();
+
+        assertInvariant();
+    }
+
+    private void assertInvariant() {
+        // If value is non null, the state must be either Decided or Known.
+        // If value is null, it must be unknown
+        assert value == null ^ state != LogEntryState.UNKNOWN : "Invalid state. Value=" + value +
+                                                                ": " + toString();
+    }
+
+    /**
+     * Gets the number of the consensus instance. Different instances should
+     * have different id's.
+     * 
+     * @return id of instance
+     */
+    public int getId() {
+        return id;
+    }
+
+    /**
+     * Changes the view to the newest one. It cannot be changed to value less
+     * than current view, and shouldn't be changed if the consensus is already
+     * in <code>Decided</code> state.
+     * 
+     * Clears the accepts if the new view is higher than the current one.
+     * 
+     * @param view - the new view value
+     */
+    public void setView(int view) {
+        assert this.view <= view : "Cannot set smaller view.";
+        assert state != LogEntryState.DECIDED || view == this.view;
+        if (this.view < view) {
+            accepts.clear();
+            this.view = view;
+        }
+    }
+
+    /**
+     * Gets the current view of this instance. The view of instance is
+     * represented by the view of last message. If the current state of
+     * consensus is decided, then view should not be changed.
+     * 
+     * @return the view number of this instance
+     */
+    public int getView() {
+        return view;
+    }
+
+    /**
+     * Sets new value holding by this instance. Each value has view in which it
+     * is valid, so it has to be set here also.
+     * 
+     * @param view - the view number in which value is valid
+     * @param value - the value which was accepted by this instance
+     */
+    protected void setValue(int view, byte[] value) {
+        assert value != null : "value cannot be null. View: " + view;
+
+        assert state != LogEntryState.DECIDED
+               || Arrays.equals(this.value, value) : view + " " + value + " " + this;
+        assert state != LogEntryState.KNOWN
+               || view != this.view
+               || Arrays.equals(this.value, value) : view + " " + value + " " + this;
+
+        if (state == LogEntryState.UNKNOWN) {
+            state = LogEntryState.KNOWN;
+        }
+
+        setView(view);
+
+        this.value = value;
+
+        onValueChange();
+    }
+
+    /**
+     * Returns the value holding by this consensus. It represents last value
+     * which was accepted by <code>Acceptor</code>.
+     * 
+     * @return the current value of this instance
+     */
+    public byte[] getValue() {
+        return value;
+    }
+
+    /**
+     * Gets the current state of this instance. When the state is set to
+     * <code>DECIDED</code> no values should be changed.
+     * 
+     * @return current state of consensus instance
+     */
+    public LogEntryState getState() {
+        return state;
+    }
+
+    /**
+     * Gets the set of replicas from which we get the <code>ACCEPT</code>
+     * message from the current <code>view</code>.
+     * 
+     * @return id's of replicas
+     */
+    public BitSet getAccepts() {
+        return accepts;
+    }
+
+    /** Returns if the instances is accepted by the majority */
+    public boolean isMajority() {
+        return accepts.cardinality() >= processDescriptor.majority;
+    }
+
+    /**
+     * Changes the current state of this instance to <code>DECIDED</code>. This
+     * instance cannot be changed so <code>accepts</code> value will be set to
+     * <code>null</code>.
+     * 
+     * @see #getAccepts()
+     */
+    public void setDecided() {
+        assert value != null;
+        state = LogEntryState.DECIDED;
+        accepts = null;
+        assertInvariant();
+    }
+
+    /**
+     * Serializes and writes this consensus instance to specified byte buffer.
+     * Specified byte buffer requires at least <code>byteSize()</code> remaining
+     * size.
+     * 
+     * @param byteBuffer - the buffer where serialized consensus instance will
+     *            be written
+     * @see #byteSize()
+     */
+    public void write(ByteBuffer byteBuffer) {
+        byteBuffer.putInt(id);
+        byteBuffer.putInt(view);
+        byteBuffer.putInt(state.ordinal());
+        if (value == null) {
+            byteBuffer.putInt(-1);
+        } else {
+            byteBuffer.putInt(value.length);
+            byteBuffer.put(value);
+        }
+    }
+
+    /**
+     * Returns size of serialized instance in bytes. This value is equal to
+     * length of array returned by <code>toByteArray()</code> method and number
+     * of bytes written to <code>ByteBuffer</code> using
+     * <code>write(ByteBuffer)</code> method.
+     * 
+     * @return size of serialized instance
+     */
+    public int byteSize() {
+        int size = (value == null ? 0 : value.length) + 4 /* length of array */;
+        size += 3 * 4 /* ID, view and state */;
+        return size;
+    }
+
+    public int hashCode() {
+        final int prime = 31;
+        int result = 1;
+        result = prime * result + id;
+        result = prime * result + ((state == null) ? 0 : state.hashCode());
+        result = prime * result + Arrays.hashCode(value);
+        result = prime * result + view;
+        return result;
+    }
+
+    public boolean equals(Object obj) {
+        if (this == obj) {
+            return true;
+        }
+        if (obj == null) {
+            return false;
+        }
+        if (getClass() != obj.getClass()) {
+            return false;
+        }
+        ConsensusInstance other = (ConsensusInstance) obj;
+        if (id != other.id) {
+            return false;
+        }
+        if (state == null) {
+            if (other.state != null) {
+                return false;
+            }
+        } else if (!state.equals(other.state)) {
+            return false;
+        }
+        if (!Arrays.equals(value, other.value)) {
+            return false;
+        }
+        if (view != other.view) {
+            return false;
+        }
+        return true;
+    }
+
+    public String toString() {
+        return "(" + id + ", " + state + ", view=" + view + ", value=" + value + ")";
+    }
+
+    /** Called when received a higher view Accept */
+    public void reset() {
+        accepts.clear();
+        state = LogEntryState.UNKNOWN;
+        value = null;
+        assertInvariant();
+    }
+
+    /**
+     * Ignores any update with a view lower than the local one.
+     * 
+     * @param newView
+     * @param newValue
+     */
+    public void updateStateFromKnown(int newView, byte[] newValue) {
+        // Ignore any state update from an older view.
+        if (newView < view) {
+            return;
+        }
+        switch (state) {
+            case DECIDED:
+                /*
+                 * This can happen when the new leader re-proposes an instance
+                 * that was decided by some processes on a previous view.
+                 * 
+                 * The value must be the same as the local value.
+                 */
+                assert Arrays.equals(newValue, value) : "Values don't match. New view: " + newView +
+                                                        ", local: " + this + ", newValue: " +
+                                                        Arrays.toString(newValue) + ", old: " +
+                                                        Arrays.toString(value);
+                break;
+
+            case KNOWN:
+                // The message is for a higher view or same view and same value.
+                // State remains in known
+                assert newView != view || Arrays.equals(newValue, value) : "Values don't match. newView: " +
+                                                                           newView +
+                                                                           ", local: " +
+                                                                           this;
+                setValue(newView, newValue);
+                break;
+
+            case UNKNOWN:
+                setValue(newView, newValue);
+                break;
+
+            default:
+                throw new RuntimeException("Unknown instance state");
+        }
+    }
+
+    /**
+     * Update the local state from an already decided instance. This differs
+     * from {@link #updateStateFromKnown(int, byte[])} in that it will accept
+     * messages from lower views.
+     * 
+     * Used during catchup or view change, when the replica may receive messages
+     * from lower views that are decided.
+     * 
+     * State is set to known, as the instance is decided from other class
+     * 
+     * This method does not check if args are valid, as this is unnecessary in
+     * this case.
+     * 
+     * @param newView
+     * @param newValue
+     */
+    public void updateStateFromDecision(int newView, byte[] newValue) {
+        assert newValue != null;
+        if (state == LogEntryState.DECIDED) {
+            logger.warning("Updating a decided instance from a catchup message: " + this);
+            // The value must be the same as the local value. No change.
+            assert Arrays.equals(newValue, value) : "Values don't match. New view: " + newView +
+                                                    ", local: " + this;
+            return;
+        } else {
+            this.view = newView;
+            this.value = newValue;
+            this.state = LogEntryState.KNOWN;
+
+            onValueChange();
+        }
+    }
+
+    protected final void onValueChange() {
+        if (value == null)
+            return;
+        if (processDescriptor.indirectConsensus) {
+            for (ClientBatchID cbid : getClientBatchIds()) {
+                ClientBatchStore.instance.associateWithInstance(cbid);
+            }
+        }
+    }
+
+    /**
+     * If the instance is ready to be decided, but misses batch values it is
+     * decidable. Catch-Up will not bother for such instances.
+     */
+    public void setDecidable(boolean decidable) {
+        this.decidable = decidable;
+    }
+
+    /**
+     * Returns if the instance is decided or ready to be decided.
+     * 
+     * FOR CATCH-UP PURPOSES ONLY
+     */
+    public boolean isDecidable() {
+        return LogEntryState.DECIDED.equals(state) || decidable;
+    }
+
+    protected transient Deque<ClientBatchID> cbids = null;
+
+    /**
+     * Returns the batch IDs contained in the request, unpacking the request if
+     * necessary
+     * 
+     * DO NOT MODIFY THE RESULT
+     */
+    public Deque<ClientBatchID> getClientBatchIds() {
+        assert processDescriptor.indirectConsensus;
+        if (cbids == null)
+            cbids = Batcher.unpackCBID(value);
+        return cbids;
+    }
+
+    /**
+     * If it has been necessary to unpack the value earlier, this allows not to
+     * waste the effort of unpacking
+     */
+    public void setClientBatchIds(Deque<ClientBatchID> cbids) {
+        this.cbids = cbids;
+    }
+
+    /** If there is a task fetching missing batch values, the task is stopped */
+    public void stopFwdBatchForwarder() {
+        if (fbr != null)
+            ClientBatchStore.instance.getClientBatchManager().removeTask(fbr);
+    }
+
+    /** Sets a task for fetching the batch values */
+    public void setFwdBatchForwarder(FwdBatchRetransmitter fbr) {
+        this.fbr = fbr;
+    }
+
+    private final static Logger logger = Logger.getLogger(ConsensusInstance.class.getCanonicalName());
 }