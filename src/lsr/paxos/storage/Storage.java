package lsr.paxos.storage;

import lsr.paxos.Snapshot;

/**
 * Represents the storage with state of the Paxos protocol like view number,
 * list of consensus instances and snapshots.
 */
public interface Storage {
    /**
     * Updates value of first undecided instance id. This method should be
     * called every time log has been updated.
     */
    void updateFirstUncommitted();

    /**
     * Returns first consensus instance for which there is yet no decision. That
     * is, <code>topDecided + 1</code> is the first instance for which this
     * process doesn't know the decision.
     * 
     * @return the id of first undecided instance
     */
    int getFirstUncommitted();

    /**
     * Returns the log from paxos protocol, containing list of consensus
     * instances.
     * 
     * @return the log
     */
    Log getLog();

    /**
     * Returns true if the instance is inside the window.
     * 
     * @param instanceId - the id of consensus instance
     * @return true if the consensus instance id is inside a window
     */
    boolean isInWindow(int instanceId);

<<<<<<< HEAD
    /** Returns number of parallel instances that are voted currently */

    int getWindowUsed();

    /**
     * returns true if the window is full, i.e. we reached maximum number of
=======
    /** Number of instances from lowest not yet decided to highest known */
    int getWindowUsed();

    /**
     * returns true if the window is full, i.e., we reached maximum number of
>>>>>>> 19d52295
     * open parallel instances
     */
    boolean isWindowFull();

    /**
     * Returns true if there are no undecided consensus instances.
     * 
     * @return true if there are no undecided consensus instances
     */
    public boolean isIdle();

    /**
     * Returns the last snapshot.
     * 
     * @return the last snapshot
     */
    Snapshot getLastSnapshot();

    /**
     * Sets the last snapshot to given value.
     * 
     * @param snapshot - the new snapshot
     */
    void setLastSnapshot(Snapshot snapshot);

    /**
     * Returns the view number.
     * 
     * @return the view number
     */
    int getView();

    /**
     * Returns the epoch array - known epoch number of every process.
     * 
     * @return the array with epoch numbers
     */
    long[] getEpoch();

    /**
     * Sets the new epoch array.
     * 
     * @param epoch - the new epoch array
     */
    void setEpoch(long[] epoch);

    /**
     * Sets the view number. The new view number has to be greater than actual
     * one.
     * 
     * @param view - the new view number
     * @throws IllegalArgumentException if new view is lower or equal than
     *             actual one
     */
    void setView(int view);

    /**
     * Updates the epoch vector inside this storage by taking maximum from
     * specified epoch and epoh inside this storage.
     * 
     * <p>
     * The length of given epoch has to match the epoch vector inside this
     * storage.
     * <p>
     * Example:
     * 
     * <pre>
     * storage.setEpoch(new long[] {1, 2, 3});
     * storage.updateEpoch(new long[] {2, 1, 4});
     * storage.getEpoch(); // {2, 2, 4}
     * </pre>
     * 
     * @param epoch - the new epoch vector
     * @throws IllegalArgumentException when size of epoch is different than one
     *             stored inside this class
     */
    void updateEpoch(long[] epoch);

    /**
     * Updates the epoch for one process inside this storage by taking maximum
     * from specified epoch and epoch inside this storage.
     * 
     * <p>
     * The length of give epoch has to match the epoch vector inside this
     * storage
     * <p>
     * Example:
     * 
     * <pre>
     * storage.setEpoch(new long[] {1, 2, 3});
     * storage.updateEpoch(2, 0);
     * storage.getEpoch(); // {2, 2, 3}
     * </pre>
     * 
     * @param epoch - the new epoch vector
     * @throws IllegalArgumentException when sender is less than zero or greater
     *             or equal than size of current epoch
     */
    void updateEpoch(long epoch, int sender);

    /** Interface for monitoring view (leader) changes */
    static interface ViewChangeListener {
        /**
         * Called upon each change of the view.
         * 
         * Called from time-critical thread. Use with care.
         */
        void viewChanged(int newView, int newLeader);
    }

    boolean addViewChangeListener(ViewChangeListener l);

    boolean removeViewChangeListener(ViewChangeListener l);

    /**
     * Returns an ID that:
     * 
     * - may change in runtime, may stay unchanged
     * 
     * - is strictly greater than before previous crash
     * 
     * - other replica may return the same ID
     */
    long getRunUniqueId();
}
<|MERGE_RESOLUTION|>--- conflicted
+++ resolved
@@ -1,179 +1,170 @@
-package lsr.paxos.storage;
-
-import lsr.paxos.Snapshot;
-
-/**
- * Represents the storage with state of the Paxos protocol like view number,
- * list of consensus instances and snapshots.
- */
-public interface Storage {
-    /**
-     * Updates value of first undecided instance id. This method should be
-     * called every time log has been updated.
-     */
-    void updateFirstUncommitted();
-
-    /**
-     * Returns first consensus instance for which there is yet no decision. That
-     * is, <code>topDecided + 1</code> is the first instance for which this
-     * process doesn't know the decision.
-     * 
-     * @return the id of first undecided instance
-     */
-    int getFirstUncommitted();
-
-    /**
-     * Returns the log from paxos protocol, containing list of consensus
-     * instances.
-     * 
-     * @return the log
-     */
-    Log getLog();
-
-    /**
-     * Returns true if the instance is inside the window.
-     * 
-     * @param instanceId - the id of consensus instance
-     * @return true if the consensus instance id is inside a window
-     */
-    boolean isInWindow(int instanceId);
-
-<<<<<<< HEAD
-    /** Returns number of parallel instances that are voted currently */
-
-    int getWindowUsed();
-
-    /**
-     * returns true if the window is full, i.e. we reached maximum number of
-=======
-    /** Number of instances from lowest not yet decided to highest known */
-    int getWindowUsed();
-
-    /**
-     * returns true if the window is full, i.e., we reached maximum number of
->>>>>>> 19d52295
-     * open parallel instances
-     */
-    boolean isWindowFull();
-
-    /**
-     * Returns true if there are no undecided consensus instances.
-     * 
-     * @return true if there are no undecided consensus instances
-     */
-    public boolean isIdle();
-
-    /**
-     * Returns the last snapshot.
-     * 
-     * @return the last snapshot
-     */
-    Snapshot getLastSnapshot();
-
-    /**
-     * Sets the last snapshot to given value.
-     * 
-     * @param snapshot - the new snapshot
-     */
-    void setLastSnapshot(Snapshot snapshot);
-
-    /**
-     * Returns the view number.
-     * 
-     * @return the view number
-     */
-    int getView();
-
-    /**
-     * Returns the epoch array - known epoch number of every process.
-     * 
-     * @return the array with epoch numbers
-     */
-    long[] getEpoch();
-
-    /**
-     * Sets the new epoch array.
-     * 
-     * @param epoch - the new epoch array
-     */
-    void setEpoch(long[] epoch);
-
-    /**
-     * Sets the view number. The new view number has to be greater than actual
-     * one.
-     * 
-     * @param view - the new view number
-     * @throws IllegalArgumentException if new view is lower or equal than
-     *             actual one
-     */
-    void setView(int view);
-
-    /**
-     * Updates the epoch vector inside this storage by taking maximum from
-     * specified epoch and epoh inside this storage.
-     * 
-     * <p>
-     * The length of given epoch has to match the epoch vector inside this
-     * storage.
-     * <p>
-     * Example:
-     * 
-     * <pre>
-     * storage.setEpoch(new long[] {1, 2, 3});
-     * storage.updateEpoch(new long[] {2, 1, 4});
-     * storage.getEpoch(); // {2, 2, 4}
-     * </pre>
-     * 
-     * @param epoch - the new epoch vector
-     * @throws IllegalArgumentException when size of epoch is different than one
-     *             stored inside this class
-     */
-    void updateEpoch(long[] epoch);
-
-    /**
-     * Updates the epoch for one process inside this storage by taking maximum
-     * from specified epoch and epoch inside this storage.
-     * 
-     * <p>
-     * The length of give epoch has to match the epoch vector inside this
-     * storage
-     * <p>
-     * Example:
-     * 
-     * <pre>
-     * storage.setEpoch(new long[] {1, 2, 3});
-     * storage.updateEpoch(2, 0);
-     * storage.getEpoch(); // {2, 2, 3}
-     * </pre>
-     * 
-     * @param epoch - the new epoch vector
-     * @throws IllegalArgumentException when sender is less than zero or greater
-     *             or equal than size of current epoch
-     */
-    void updateEpoch(long epoch, int sender);
-
-    /** Interface for monitoring view (leader) changes */
-    static interface ViewChangeListener {
-        /**
-         * Called upon each change of the view.
-         * 
-         * Called from time-critical thread. Use with care.
-         */
-        void viewChanged(int newView, int newLeader);
-    }
-
-    boolean addViewChangeListener(ViewChangeListener l);
-
-    boolean removeViewChangeListener(ViewChangeListener l);
-
-    /**
-     * Returns an ID that:
-     * 
-     * - may change in runtime, may stay unchanged
-     * 
-     * - is strictly greater than before previous crash
-     * 
-     * - other replica may return the same ID
-     */
-    long getRunUniqueId();
-}
+package lsr.paxos.storage;
+
+import lsr.paxos.Snapshot;
+
+/**
+ * Represents the storage with state of the Paxos protocol like view number,
+ * list of consensus instances and snapshots.
+ */
+public interface Storage {
+    /**
+     * Updates value of first undecided instance id. This method should be
+     * called every time log has been updated.
+     */
+    void updateFirstUncommitted();
+
+    /**
+     * Returns first consensus instance for which there is yet no decision. That
+     * is, <code>topDecided + 1</code> is the first instance for which this
+     * process doesn't know the decision.
+     * 
+     * @return the id of first undecided instance
+     */
+    int getFirstUncommitted();
+
+    /**
+     * Returns the log from paxos protocol, containing list of consensus
+     * instances.
+     * 
+     * @return the log
+     */
+    Log getLog();
+
+    /**
+     * Returns true if the instance is inside the window.
+     * 
+     * @param instanceId - the id of consensus instance
+     * @return true if the consensus instance id is inside a window
+     */
+    boolean isInWindow(int instanceId);
+
+    /** Number of instances from lowest not yet decided to highest known */
+    int getWindowUsed();
+
+    /**
+     * returns true if the window is full, i.e., we reached maximum number of
+     * open parallel instances
+     */
+    boolean isWindowFull();
+
+    /**
+     * Returns true if there are no undecided consensus instances.
+     * 
+     * @return true if there are no undecided consensus instances
+     */
+    public boolean isIdle();
+
+    /**
+     * Returns the last snapshot.
+     * 
+     * @return the last snapshot
+     */
+    Snapshot getLastSnapshot();
+
+    /**
+     * Sets the last snapshot to given value.
+     * 
+     * @param snapshot - the new snapshot
+     */
+    void setLastSnapshot(Snapshot snapshot);
+
+    /**
+     * Returns the view number.
+     * 
+     * @return the view number
+     */
+    int getView();
+
+    /**
+     * Returns the epoch array - known epoch number of every process.
+     * 
+     * @return the array with epoch numbers
+     */
+    long[] getEpoch();
+
+    /**
+     * Sets the new epoch array.
+     * 
+     * @param epoch - the new epoch array
+     */
+    void setEpoch(long[] epoch);
+
+    /**
+     * Sets the view number. The new view number has to be greater than actual
+     * one.
+     * 
+     * @param view - the new view number
+     * @throws IllegalArgumentException if new view is lower or equal than
+     *             actual one
+     */
+    void setView(int view);
+
+    /**
+     * Updates the epoch vector inside this storage by taking maximum from
+     * specified epoch and epoh inside this storage.
+     * 
+     * <p>
+     * The length of given epoch has to match the epoch vector inside this
+     * storage.
+     * <p>
+     * Example:
+     * 
+     * <pre>
+     * storage.setEpoch(new long[] {1, 2, 3});
+     * storage.updateEpoch(new long[] {2, 1, 4});
+     * storage.getEpoch(); // {2, 2, 4}
+     * </pre>
+     * 
+     * @param epoch - the new epoch vector
+     * @throws IllegalArgumentException when size of epoch is different than one
+     *             stored inside this class
+     */
+    void updateEpoch(long[] epoch);
+
+    /**
+     * Updates the epoch for one process inside this storage by taking maximum
+     * from specified epoch and epoch inside this storage.
+     * 
+     * <p>
+     * The length of give epoch has to match the epoch vector inside this
+     * storage
+     * <p>
+     * Example:
+     * 
+     * <pre>
+     * storage.setEpoch(new long[] {1, 2, 3});
+     * storage.updateEpoch(2, 0);
+     * storage.getEpoch(); // {2, 2, 3}
+     * </pre>
+     * 
+     * @param epoch - the new epoch vector
+     * @throws IllegalArgumentException when sender is less than zero or greater
+     *             or equal than size of current epoch
+     */
+    void updateEpoch(long epoch, int sender);
+
+    /** Interface for monitoring view (leader) changes */
+    static interface ViewChangeListener {
+        /**
+         * Called upon each change of the view.
+         * 
+         * Called from time-critical thread. Use with care.
+         */
+        void viewChanged(int newView, int newLeader);
+    }
+
+    boolean addViewChangeListener(ViewChangeListener l);
+
+    boolean removeViewChangeListener(ViewChangeListener l);
+
+    /**
+     * Returns an ID that:
+     * 
+     * - may change in runtime, may stay unchanged
+     * 
+     * - is strictly greater than before previous crash
+     * 
+     * - other replica may return the same ID
+     */
+    long getRunUniqueId();
+}