package lsr.paxos.storage;

import static lsr.common.ProcessDescriptor.processDescriptor;

import java.util.ArrayList;
import java.util.SortedMap;

import lsr.paxos.Snapshot;
import lsr.paxos.storage.ConsensusInstance.LogEntryState;

public class InMemoryStorage implements Storage {
    // Must be volatile because it is read by other threads
    // other than the Protocol thread without locking.
    protected volatile int view;
    private volatile int firstUncommitted = 0;

    protected Log log;
    private Snapshot lastSnapshot;

    private ArrayList<ViewChangeListener> viewChangeListeners = new ArrayList<Storage.ViewChangeListener>();

    // must be non-null for proper serialization - NOPping otherwise
    private long[] epoch = new long[0];

    /**
     * Initializes new instance of <code>InMemoryStorage</code> class with empty
     * log.
     */
    public InMemoryStorage() {
        log = new Log();
    }

    /**
     * Initializes new instance of <code>InMemoryStorage</code> class with
     * specified log.
     * 
     * @param log - the initial content of the log
     */
    public InMemoryStorage(Log log) {
        this.log = log;
    }

    public Log getLog() {
        return log;
    }

    public Snapshot getLastSnapshot() {
        return lastSnapshot;
    }

    public void setLastSnapshot(Snapshot snapshot) {
        assert lastSnapshot == null || lastSnapshot.compareTo(snapshot) <= 0;
        lastSnapshot = snapshot;
    }

    public int getView() {
        return view;
    }

    public void setView(int view) throws IllegalArgumentException {
        assert view > this.view : "Cannot set smaller or equal view.";
        this.view = view;
        fireViewChangeListeners();
    }

    public int getFirstUncommitted() {
        return firstUncommitted;
    }

    public void updateFirstUncommitted() {
        if (lastSnapshot != null) {
            firstUncommitted = Math.max(firstUncommitted, lastSnapshot.getNextInstanceId());
        }

        SortedMap<Integer, ConsensusInstance> logs = log.getInstanceMap();
        while (firstUncommitted < log.getNextId() &&
               logs.get(firstUncommitted).getState() == LogEntryState.DECIDED) {
            firstUncommitted++;
        }
    }

    public long[] getEpoch() {
        return epoch;
    }

    public void setEpoch(long[] epoch) {
        this.epoch = epoch;
    }

    public void updateEpoch(long[] epoch) {
        assert epoch.length == this.epoch.length : "Incorrect epoch length";

        for (int i = 0; i < epoch.length; i++) {
            this.epoch[i] = Math.max(this.epoch[i], epoch[i]);
        }
    }

    public void updateEpoch(long newEpoch, int id) {
        assert id < epoch.length : "Incorrect id";

        epoch[id] = Math.max(epoch[id], newEpoch);
    }

    public boolean isInWindow(int instanceId) {
        return instanceId < firstUncommitted + processDescriptor.windowSize;
    }

    public int getWindowUsed() {
        return getLog().getNextId() - getFirstUncommitted();
    }

    public boolean isWindowFull() {
<<<<<<< HEAD
        return getWindowUsed() >= ProcessDescriptor.getInstance().windowSize;
=======
        return getWindowUsed() == processDescriptor.windowSize;
>>>>>>> 19d52295
    }

    public boolean isIdle() {
        return getLog().nextId == firstUncommitted;
    }

    public boolean addViewChangeListener(ViewChangeListener l) {
        if (viewChangeListeners.contains(l))
            return false;
        return viewChangeListeners.add(l);
    }

    public boolean removeViewChangeListener(ViewChangeListener l) {
        return viewChangeListeners.remove(l);
    }

    protected void fireViewChangeListeners() {
        for (ViewChangeListener l : viewChangeListeners)
            l.viewChanged(view, processDescriptor.getLeaderOfView(view));
    }

    public long getRunUniqueId() {
        long base = 0;
        switch (processDescriptor.crashModel) {
            case FullSS:
                base = getEpoch()[0];
                break;
            case ViewSS:
                base = getView();
                break;
            case EpochSS:
                base = getEpoch()[processDescriptor.localId];
                break;
            case CrashStop:
                break;
            default:
                throw new RuntimeException();
        }
        return base;
    }
}
<|MERGE_RESOLUTION|>--- conflicted
+++ resolved
@@ -1,158 +1,154 @@
-package lsr.paxos.storage;
-
-import static lsr.common.ProcessDescriptor.processDescriptor;
-
-import java.util.ArrayList;
-import java.util.SortedMap;
-
-import lsr.paxos.Snapshot;
-import lsr.paxos.storage.ConsensusInstance.LogEntryState;
-
-public class InMemoryStorage implements Storage {
-    // Must be volatile because it is read by other threads
-    // other than the Protocol thread without locking.
-    protected volatile int view;
-    private volatile int firstUncommitted = 0;
-
-    protected Log log;
-    private Snapshot lastSnapshot;
-
-    private ArrayList<ViewChangeListener> viewChangeListeners = new ArrayList<Storage.ViewChangeListener>();
-
-    // must be non-null for proper serialization - NOPping otherwise
-    private long[] epoch = new long[0];
-
-    /**
-     * Initializes new instance of <code>InMemoryStorage</code> class with empty
-     * log.
-     */
-    public InMemoryStorage() {
-        log = new Log();
-    }
-
-    /**
-     * Initializes new instance of <code>InMemoryStorage</code> class with
-     * specified log.
-     * 
-     * @param log - the initial content of the log
-     */
-    public InMemoryStorage(Log log) {
-        this.log = log;
-    }
-
-    public Log getLog() {
-        return log;
-    }
-
-    public Snapshot getLastSnapshot() {
-        return lastSnapshot;
-    }
-
-    public void setLastSnapshot(Snapshot snapshot) {
-        assert lastSnapshot == null || lastSnapshot.compareTo(snapshot) <= 0;
-        lastSnapshot = snapshot;
-    }
-
-    public int getView() {
-        return view;
-    }
-
-    public void setView(int view) throws IllegalArgumentException {
-        assert view > this.view : "Cannot set smaller or equal view.";
-        this.view = view;
-        fireViewChangeListeners();
-    }
-
-    public int getFirstUncommitted() {
-        return firstUncommitted;
-    }
-
-    public void updateFirstUncommitted() {
-        if (lastSnapshot != null) {
-            firstUncommitted = Math.max(firstUncommitted, lastSnapshot.getNextInstanceId());
-        }
-
-        SortedMap<Integer, ConsensusInstance> logs = log.getInstanceMap();
-        while (firstUncommitted < log.getNextId() &&
-               logs.get(firstUncommitted).getState() == LogEntryState.DECIDED) {
-            firstUncommitted++;
-        }
-    }
-
-    public long[] getEpoch() {
-        return epoch;
-    }
-
-    public void setEpoch(long[] epoch) {
-        this.epoch = epoch;
-    }
-
-    public void updateEpoch(long[] epoch) {
-        assert epoch.length == this.epoch.length : "Incorrect epoch length";
-
-        for (int i = 0; i < epoch.length; i++) {
-            this.epoch[i] = Math.max(this.epoch[i], epoch[i]);
-        }
-    }
-
-    public void updateEpoch(long newEpoch, int id) {
-        assert id < epoch.length : "Incorrect id";
-
-        epoch[id] = Math.max(epoch[id], newEpoch);
-    }
-
-    public boolean isInWindow(int instanceId) {
-        return instanceId < firstUncommitted + processDescriptor.windowSize;
-    }
-
-    public int getWindowUsed() {
-        return getLog().getNextId() - getFirstUncommitted();
-    }
-
-    public boolean isWindowFull() {
-<<<<<<< HEAD
-        return getWindowUsed() >= ProcessDescriptor.getInstance().windowSize;
-=======
-        return getWindowUsed() == processDescriptor.windowSize;
->>>>>>> 19d52295
-    }
-
-    public boolean isIdle() {
-        return getLog().nextId == firstUncommitted;
-    }
-
-    public boolean addViewChangeListener(ViewChangeListener l) {
-        if (viewChangeListeners.contains(l))
-            return false;
-        return viewChangeListeners.add(l);
-    }
-
-    public boolean removeViewChangeListener(ViewChangeListener l) {
-        return viewChangeListeners.remove(l);
-    }
-
-    protected void fireViewChangeListeners() {
-        for (ViewChangeListener l : viewChangeListeners)
-            l.viewChanged(view, processDescriptor.getLeaderOfView(view));
-    }
-
-    public long getRunUniqueId() {
-        long base = 0;
-        switch (processDescriptor.crashModel) {
-            case FullSS:
-                base = getEpoch()[0];
-                break;
-            case ViewSS:
-                base = getView();
-                break;
-            case EpochSS:
-                base = getEpoch()[processDescriptor.localId];
-                break;
-            case CrashStop:
-                break;
-            default:
-                throw new RuntimeException();
-        }
-        return base;
-    }
-}
+package lsr.paxos.storage;
+
+import static lsr.common.ProcessDescriptor.processDescriptor;
+
+import java.util.ArrayList;
+import java.util.SortedMap;
+
+import lsr.paxos.Snapshot;
+import lsr.paxos.storage.ConsensusInstance.LogEntryState;
+
+public class InMemoryStorage implements Storage {
+    // Must be volatile because it is read by other threads
+    // other than the Protocol thread without locking.
+    protected volatile int view;
+    private volatile int firstUncommitted = 0;
+
+    protected Log log;
+    private Snapshot lastSnapshot;
+
+    private ArrayList<ViewChangeListener> viewChangeListeners = new ArrayList<Storage.ViewChangeListener>();
+
+    // must be non-null for proper serialization - NOPping otherwise
+    private long[] epoch = new long[0];
+
+    /**
+     * Initializes new instance of <code>InMemoryStorage</code> class with empty
+     * log.
+     */
+    public InMemoryStorage() {
+        log = new Log();
+    }
+
+    /**
+     * Initializes new instance of <code>InMemoryStorage</code> class with
+     * specified log.
+     * 
+     * @param log - the initial content of the log
+     */
+    public InMemoryStorage(Log log) {
+        this.log = log;
+    }
+
+    public Log getLog() {
+        return log;
+    }
+
+    public Snapshot getLastSnapshot() {
+        return lastSnapshot;
+    }
+
+    public void setLastSnapshot(Snapshot snapshot) {
+        assert lastSnapshot == null || lastSnapshot.compareTo(snapshot) <= 0;
+        lastSnapshot = snapshot;
+    }
+
+    public int getView() {
+        return view;
+    }
+
+    public void setView(int view) throws IllegalArgumentException {
+        assert view > this.view : "Cannot set smaller or equal view.";
+        this.view = view;
+        fireViewChangeListeners();
+    }
+
+    public int getFirstUncommitted() {
+        return firstUncommitted;
+    }
+
+    public void updateFirstUncommitted() {
+        if (lastSnapshot != null) {
+            firstUncommitted = Math.max(firstUncommitted, lastSnapshot.getNextInstanceId());
+        }
+
+        SortedMap<Integer, ConsensusInstance> logs = log.getInstanceMap();
+        while (firstUncommitted < log.getNextId() &&
+               logs.get(firstUncommitted).getState() == LogEntryState.DECIDED) {
+            firstUncommitted++;
+        }
+    }
+
+    public long[] getEpoch() {
+        return epoch;
+    }
+
+    public void setEpoch(long[] epoch) {
+        this.epoch = epoch;
+    }
+
+    public void updateEpoch(long[] epoch) {
+        assert epoch.length == this.epoch.length : "Incorrect epoch length";
+
+        for (int i = 0; i < epoch.length; i++) {
+            this.epoch[i] = Math.max(this.epoch[i], epoch[i]);
+        }
+    }
+
+    public void updateEpoch(long newEpoch, int id) {
+        assert id < epoch.length : "Incorrect id";
+
+        epoch[id] = Math.max(epoch[id], newEpoch);
+    }
+
+    public boolean isInWindow(int instanceId) {
+        return instanceId < firstUncommitted + processDescriptor.windowSize;
+    }
+
+    public int getWindowUsed() {
+        return getLog().getNextId() - getFirstUncommitted();
+    }
+
+    public boolean isWindowFull() {
+        return getWindowUsed() == processDescriptor.windowSize;
+    }
+
+    public boolean isIdle() {
+        return getLog().nextId == firstUncommitted;
+    }
+
+    public boolean addViewChangeListener(ViewChangeListener l) {
+        if (viewChangeListeners.contains(l))
+            return false;
+        return viewChangeListeners.add(l);
+    }
+
+    public boolean removeViewChangeListener(ViewChangeListener l) {
+        return viewChangeListeners.remove(l);
+    }
+
+    protected void fireViewChangeListeners() {
+        for (ViewChangeListener l : viewChangeListeners)
+            l.viewChanged(view, processDescriptor.getLeaderOfView(view));
+    }
+
+    public long getRunUniqueId() {
+        long base = 0;
+        switch (processDescriptor.crashModel) {
+            case FullSS:
+                base = getEpoch()[0];
+                break;
+            case ViewSS:
+                base = getView();
+                break;
+            case EpochSS:
+                base = getEpoch()[processDescriptor.localId];
+                break;
+            case CrashStop:
+                break;
+            default:
+                throw new RuntimeException();
+        }
+        return base;
+    }
+}