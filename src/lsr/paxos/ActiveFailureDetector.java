--- conflicted
+++ resolved
@@ -1,278 +1,238 @@
-package lsr.paxos;
-
-import static lsr.common.ProcessDescriptor.processDescriptor;
-
-import java.util.BitSet;
-import java.util.logging.Level;
-import java.util.logging.Logger;
-
-import lsr.paxos.messages.Alive;
-import lsr.paxos.messages.Message;
-import lsr.paxos.messages.MessageType;
-import lsr.paxos.network.MessageHandler;
-import lsr.paxos.network.Network;
-import lsr.paxos.storage.Storage;
-
-/**
- * Represents failure detector thread. If the current process is the leader,
- * then this class is responsible for sending <code>ALIVE</code> message every
- * amount of time. Otherwise is responsible for suspecting the leader. If there
- * is no message received from leader, then the leader is suspected to crash,
- * and <code>Paxos</code> is notified about this event.
- */
-final public class ActiveFailureDetector implements Runnable, FailureDetector {
-
-    /** How long to wait until suspecting the leader. In milliseconds */
-    private final int suspectTimeout;
-    /** How long the leader waits until sending heartbeats. In milliseconds */
-    private final int sendTimeout;
-
-    private final Network network;
-    private final MessageHandler innerListener;
-    private final Storage storage;
-    private final Thread thread;
-
-    private int view;
-<<<<<<< HEAD
-=======
-
->>>>>>> 19d52295
-    /** Follower role: reception time of the last heartbeat from the leader */
-    private volatile long lastHeartbeatRcvdTS;
-    /** Leader role: time when the last message or heartbeat was sent to all */
-    private volatile long lastHeartbeatSentTS;
-
-    private final FailureDetectorListener fdListener;
-
-    /**
-     * Initializes new instance of <code>FailureDetector</code>.
-     * 
-     * @param paxos - the paxos which should be notified about suspecting leader
-     * @param network - used to send and receive messages
-     * @param storage - storage containing all data about paxos
-     */
-    public ActiveFailureDetector(FailureDetectorListener fdListener, Network network,
-                                 Storage storage) {
-        this.fdListener = fdListener;
-        this.network = network;
-        this.storage = storage;
-<<<<<<< HEAD
-        this.suspectTimeout = processDescriptor.fdSuspectTimeout;
-        this.sendTimeout = processDescriptor.fdSendTimeout;
-        this.thread = new Thread(this, "FailureDetector");
-        this.innerListener = new InnerMessageHandler();
-=======
-        suspectTimeout = processDescriptor.fdSuspectTimeout;
-        sendTimeout = processDescriptor.fdSendTimeout;
-        thread = new Thread(this, "FailureDetector");
-        thread.setDaemon(true);
-        innerListener = new InnerMessageHandler();
-        storage.addViewChangeListener(viewCahngeListener);
->>>>>>> 19d52295
-    }
-
-    /**
-     * Starts failure detector.
-     */
-    public void start(int initialView) {
-        synchronized (this) {
-            view = initialView;
-            thread.start();
-        }
-        // Any message received from the leader serves also as an ALIVE message.
-        Network.addMessageListener(MessageType.ANY, innerListener);
-        // Sent messages used when in leader role: also count as ALIVE message
-        // so don't reset sending timeout.
-        Network.addMessageListener(MessageType.SENT, innerListener);
-    }
-
-    /**
-     * Stops failure detector.
-     */
-    public void stop() {
-        Network.removeMessageListener(MessageType.ANY, innerListener);
-        Network.removeMessageListener(MessageType.SENT, innerListener);
-    }
-
-    /**
-     * Updates state of failure detector, due to leader change.
-     * 
-     * Called whenever the leader changes.
-     * 
-     * @param newLeader - process id of the new leader
-     */
-    protected Storage.ViewChangeListener viewCahngeListener = new Storage.ViewChangeListener() {
-
-<<<<<<< HEAD
-=======
-        public void viewChanged(int newView, int newLeader) {
-            synchronized (ActiveFailureDetector.this) {
-                logger.fine("FD has been informed about view " + newView);
-                view = newView;
-                ActiveFailureDetector.this.notify();
-            }
-        }
-    };
-
->>>>>>> 19d52295
-    public void run() {
-        logger.info("Starting failure detector");
-        try {
-            // Warning for maintainers: Deadlock danger!!
-            // The code below calls several methods in other classes while
-            // holding the this lock.
-            // If the methods called acquire locks and then try to call into
-            // this failure detector,
-            // there is the danger of deadlock. Therefore, always ensure that
-            // the methods called
-            // below do not themselves obtain locks.
-            synchronized (this) {
-                while (true) {
-                    long now = getTime();
-                    // Leader role
-                    if (processDescriptor.isLocalProcessLeader(view)) {
-                        // Send
-                        Alive alive = new Alive(view, storage.getLog().getNextId());
-<<<<<<< HEAD
-                        network.sendToAllButMe(alive);
-=======
-                        network.sendToOthers(alive);
->>>>>>> 19d52295
-                        lastHeartbeatSentTS = now;
-                        long nextSend = lastHeartbeatSentTS + sendTimeout;
-
-                        while (now < nextSend && processDescriptor.isLocalProcessLeader(view)) {
-                            if (logger.isLoggable(Level.FINE)) {
-                                logger.fine("Sending next Alive in " + (nextSend - now) + "ms");
-                            }
-                            wait(nextSend - now);
-                            // recompute the state. lastHBSentTS might have
-                            // changed.
-                            now = getTime();
-                            nextSend = lastHeartbeatSentTS + sendTimeout;
-                        }
-                        // Either no longer the leader or the it is time to send
-                        // an hearbeat
-
-                    } else {
-                        // follower role
-                        lastHeartbeatRcvdTS = now;
-                        long suspectTime = lastHeartbeatRcvdTS + suspectTimeout;
-                        // Loop until either this process becomes the leader or
-                        // until is time to suspect the leader
-                        while (now < suspectTime && !processDescriptor.isLocalProcessLeader(view)) {
-                            if (logger.isLoggable(Level.FINE)) {
-                                logger.fine("Suspecting leader (" +
-                                            processDescriptor.getLeaderOfView(view) +
-                                            ") in " + (suspectTime - now) + "ms");
-                            }
-                            wait(suspectTime - now);
-                            now = getTime();
-                            suspectTime = lastHeartbeatRcvdTS + suspectTimeout;
-                        }
-                        if (!processDescriptor.isLocalProcessLeader(view)) {
-                            // Raise the suspicion. A suspect task will be
-                            // queued for execution
-                            // on the Protocol thread.
-                            fdListener.suspect(view);
-                            // The view change is done asynchronously as seen
-                            // from this thread.
-                            // To avoid raising multiple suspicions, this thread
-                            // suspends until
-                            // the view change completes. When that happens, the
-                            // method viewChange()
-                            // will be called by the Protocol thread, which will
-                            // notify() this
-                            // monitor, thereby unlocking this thread.
-                            int oldView = view;
-                            while (oldView == view) {
-<<<<<<< HEAD
-=======
-                                logger.fine("FD is waiting for view change from " + oldView);
->>>>>>> 19d52295
-                                wait();
-                            }
-                            logger.fine("FD now knows about new view");
-                        }
-                    }
-                }
-            }
-        } catch (InterruptedException ex) {
-            logger.warning("Thread dying: " + ex.getMessage());
-        }
-    }
-
-    /**
-     * Intersects any message sent or received, used to reset the timeouts for
-     * sending and receiving ALIVE messages.
-     * 
-     * These methods are called by the Network thread.
-     * 
-     * @author Nuno Santos (LSR)
-     */
-    final class InnerMessageHandler implements MessageHandler {
-
-        public void onMessageReceived(Message message, int sender) {
-<<<<<<< HEAD
-            if (!processDescriptor.isLocalProcessLeader(view) &&
-                sender == processDescriptor.getLeaderOfView(view)) {
-=======
-            // followers only.
-            if (processDescriptor.isLocalProcessLeader(view))
-                return;
-
-            // Use the message as heartbeat if the local process is
-            // a follower and the sender is the leader of the current view
-            if (sender == processDescriptor.getLeaderOfView(view)) {
->>>>>>> 19d52295
-                lastHeartbeatRcvdTS = getTime();
-            }
-        }
-
-        public void onMessageSent(Message message, BitSet destinations) {
-<<<<<<< HEAD
-=======
-            // leader only.
-            if (!processDescriptor.isLocalProcessLeader(view))
-                return;
-
->>>>>>> 19d52295
-            // Ignore Alive messages, the clock was already reset when the
-            // message was sent.
-            if (message.getType() == MessageType.Alive) {
-                return;
-            }
-            // If the message is not sent to all, ignore it as it is not useful
-            // as an hearbeat. Use n-1 because a process does not send to self
-            if (destinations.cardinality() < processDescriptor.numReplicas - 1) {
-                return;
-            }
-<<<<<<< HEAD
-            // This process just sent a message to all.
-            // If leader, update the lastHeartbeatSentTS
-            if (processDescriptor.isLocalProcessLeader(view)) {
-                lastHeartbeatSentTS = getTime();
-            }
-=======
-
-            // Check if comment above is true
-            assert !destinations.get(processDescriptor.localId) : message;
-
-            // This process just sent a message to all. Reset the timeout.
-            lastHeartbeatSentTS = getTime();
->>>>>>> 19d52295
-        }
-    }
-
-    static long getTime() {
-<<<<<<< HEAD
-        // TODO: JK: out of pure interests: why nanotime?
-=======
->>>>>>> 19d52295
-        // return System.currentTimeMillis();
-        return System.nanoTime() / 1000000;
-    }
-
-    private final static Logger logger =
-            Logger.getLogger(ActiveFailureDetector.class.getCanonicalName());
-}
+package lsr.paxos;
+
+import static lsr.common.ProcessDescriptor.processDescriptor;
+
+import java.util.BitSet;
+import java.util.logging.Level;
+import java.util.logging.Logger;
+
+import lsr.paxos.messages.Alive;
+import lsr.paxos.messages.Message;
+import lsr.paxos.messages.MessageType;
+import lsr.paxos.network.MessageHandler;
+import lsr.paxos.network.Network;
+import lsr.paxos.storage.Storage;
+
+/**
+ * Represents failure detector thread. If the current process is the leader,
+ * then this class is responsible for sending <code>ALIVE</code> message every
+ * amount of time. Otherwise is responsible for suspecting the leader. If there
+ * is no message received from leader, then the leader is suspected to crash,
+ * and <code>Paxos</code> is notified about this event.
+ */
+final public class ActiveFailureDetector implements Runnable, FailureDetector {
+
+    /** How long to wait until suspecting the leader. In milliseconds */
+    private final int suspectTimeout;
+    /** How long the leader waits until sending heartbeats. In milliseconds */
+    private final int sendTimeout;
+
+    private final Network network;
+    private final MessageHandler innerListener;
+    private final Storage storage;
+    private final Thread thread;
+
+    private int view;
+
+    /** Follower role: reception time of the last heartbeat from the leader */
+    private volatile long lastHeartbeatRcvdTS;
+    /** Leader role: time when the last message or heartbeat was sent to all */
+    private volatile long lastHeartbeatSentTS;
+
+    private final FailureDetectorListener fdListener;
+
+    /**
+     * Initializes new instance of <code>FailureDetector</code>.
+     * 
+     * @param paxos - the paxos which should be notified about suspecting leader
+     * @param network - used to send and receive messages
+     * @param storage - storage containing all data about paxos
+     */
+    public ActiveFailureDetector(FailureDetectorListener fdListener, Network network,
+                                 Storage storage) {
+        this.fdListener = fdListener;
+        this.network = network;
+        this.storage = storage;
+        suspectTimeout = processDescriptor.fdSuspectTimeout;
+        sendTimeout = processDescriptor.fdSendTimeout;
+        thread = new Thread(this, "FailureDetector");
+        thread.setDaemon(true);
+        innerListener = new InnerMessageHandler();
+        storage.addViewChangeListener(viewCahngeListener);
+    }
+
+    /**
+     * Starts failure detector.
+     */
+    public void start(int initialView) {
+        synchronized (this) {
+            view = initialView;
+            thread.start();
+        }
+        // Any message received from the leader serves also as an ALIVE message.
+        Network.addMessageListener(MessageType.ANY, innerListener);
+        // Sent messages used when in leader role: also count as ALIVE message
+        // so don't reset sending timeout.
+        Network.addMessageListener(MessageType.SENT, innerListener);
+    }
+
+    /**
+     * Stops failure detector.
+     */
+    public void stop() {
+        Network.removeMessageListener(MessageType.ANY, innerListener);
+        Network.removeMessageListener(MessageType.SENT, innerListener);
+    }
+
+    /**
+     * Updates state of failure detector, due to leader change.
+     * 
+     * Called whenever the leader changes.
+     * 
+     * @param newLeader - process id of the new leader
+     */
+    protected Storage.ViewChangeListener viewCahngeListener = new Storage.ViewChangeListener() {
+
+        public void viewChanged(int newView, int newLeader) {
+            synchronized (ActiveFailureDetector.this) {
+                logger.fine("FD has been informed about view " + newView);
+                view = newView;
+                ActiveFailureDetector.this.notify();
+            }
+        }
+    };
+
+    public void run() {
+        logger.info("Starting failure detector");
+        try {
+            // Warning for maintainers: Deadlock danger!!
+            // The code below calls several methods in other classes while
+            // holding the this lock.
+            // If the methods called acquire locks and then try to call into
+            // this failure detector,
+            // there is the danger of deadlock. Therefore, always ensure that
+            // the methods called
+            // below do not themselves obtain locks.
+            synchronized (this) {
+                while (true) {
+                    long now = getTime();
+                    // Leader role
+                    if (processDescriptor.isLocalProcessLeader(view)) {
+                        // Send
+                        Alive alive = new Alive(view, storage.getLog().getNextId());
+                        network.sendToOthers(alive);
+                        lastHeartbeatSentTS = now;
+                        long nextSend = lastHeartbeatSentTS + sendTimeout;
+
+                        while (now < nextSend && processDescriptor.isLocalProcessLeader(view)) {
+                            if (logger.isLoggable(Level.FINE)) {
+                                logger.fine("Sending next Alive in " + (nextSend - now) + "ms");
+                            }
+                            wait(nextSend - now);
+                            // recompute the state. lastHBSentTS might have
+                            // changed.
+                            now = getTime();
+                            nextSend = lastHeartbeatSentTS + sendTimeout;
+                        }
+                        // Either no longer the leader or the it is time to send
+                        // an hearbeat
+
+                    } else {
+                        // follower role
+                        lastHeartbeatRcvdTS = now;
+                        long suspectTime = lastHeartbeatRcvdTS + suspectTimeout;
+                        // Loop until either this process becomes the leader or
+                        // until is time to suspect the leader
+                        while (now < suspectTime && !processDescriptor.isLocalProcessLeader(view)) {
+                            if (logger.isLoggable(Level.FINE)) {
+                                logger.fine("Suspecting leader (" +
+                                            processDescriptor.getLeaderOfView(view) +
+                                            ") in " + (suspectTime - now) + "ms");
+                            }
+                            wait(suspectTime - now);
+                            now = getTime();
+                            suspectTime = lastHeartbeatRcvdTS + suspectTimeout;
+                        }
+                        if (!processDescriptor.isLocalProcessLeader(view)) {
+                            // Raise the suspicion. A suspect task will be
+                            // queued for execution
+                            // on the Protocol thread.
+                            fdListener.suspect(view);
+                            // The view change is done asynchronously as seen
+                            // from this thread.
+                            // To avoid raising multiple suspicions, this thread
+                            // suspends until
+                            // the view change completes. When that happens, the
+                            // method viewChange()
+                            // will be called by the Protocol thread, which will
+                            // notify() this
+                            // monitor, thereby unlocking this thread.
+                            int oldView = view;
+                            while (oldView == view) {
+                                logger.fine("FD is waiting for view change from " + oldView);
+                                wait();
+                            }
+                            logger.fine("FD now knows about new view");
+                        }
+                    }
+                }
+            }
+        } catch (InterruptedException ex) {
+            logger.warning("Thread dying: " + ex.getMessage());
+        }
+    }
+
+    /**
+     * Intersects any message sent or received, used to reset the timeouts for
+     * sending and receiving ALIVE messages.
+     * 
+     * These methods are called by the Network thread.
+     * 
+     * @author Nuno Santos (LSR)
+     */
+    final class InnerMessageHandler implements MessageHandler {
+
+        public void onMessageReceived(Message message, int sender) {
+            // followers only.
+            if (processDescriptor.isLocalProcessLeader(view))
+                return;
+
+            // Use the message as heartbeat if the local process is
+            // a follower and the sender is the leader of the current view
+            if (sender == processDescriptor.getLeaderOfView(view)) {
+                lastHeartbeatRcvdTS = getTime();
+            }
+        }
+
+        public void onMessageSent(Message message, BitSet destinations) {
+            // leader only.
+            if (!processDescriptor.isLocalProcessLeader(view))
+                return;
+
+            // Ignore Alive messages, the clock was already reset when the
+            // message was sent.
+            if (message.getType() == MessageType.Alive) {
+                return;
+            }
+            // If the message is not sent to all, ignore it as it is not useful
+            // as an hearbeat. Use n-1 because a process does not send to self
+            if (destinations.cardinality() < processDescriptor.numReplicas - 1) {
+                return;
+            }
+
+            // Check if comment above is true
+            assert !destinations.get(processDescriptor.localId) : message;
+
+            // This process just sent a message to all. Reset the timeout.
+            lastHeartbeatSentTS = getTime();
+        }
+    }
+
+    static long getTime() {
+        // return System.currentTimeMillis();
+        return System.nanoTime() / 1000000;
+    }
+
+    private final static Logger logger =
+            Logger.getLogger(ActiveFailureDetector.class.getCanonicalName());
+}