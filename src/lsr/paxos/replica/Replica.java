--- conflicted
+++ resolved
@@ -1,843 +1,619 @@
-package lsr.paxos.replica;
-
-import static lsr.common.ProcessDescriptor.processDescriptor;
-
-import java.io.IOException;
-import java.util.ArrayList;
-import java.util.HashMap;
-import java.util.List;
-import java.util.Map;
-import java.util.SortedMap;
-import java.util.TreeMap;
-import java.util.concurrent.ConcurrentHashMap;
-import java.util.logging.Level;
-import java.util.logging.Logger;
-
-import lsr.common.ClientRequest;
-import lsr.common.Configuration;
-import lsr.common.CrashModel;
-import lsr.common.ProcessDescriptor;
-import lsr.common.Reply;
-<<<<<<< HEAD
-import lsr.common.ClientRequest;
-import lsr.common.SingleThreadDispatcher;
-import lsr.paxos.BatchUnpacker;
-import lsr.paxos.BatchUnpackerImpl;
-import lsr.paxos.ReplicaCallback;
-=======
-import lsr.common.RequestId;
-import lsr.common.SingleThreadDispatcher;
->>>>>>> 19d52295
-import lsr.paxos.Snapshot;
-import lsr.paxos.SnapshotProvider;
-import lsr.paxos.core.Paxos;
-import lsr.paxos.events.AfterCatchupSnapshotEvent;
-import lsr.paxos.recovery.CrashStopRecovery;
-import lsr.paxos.recovery.EpochSSRecovery;
-import lsr.paxos.recovery.FullSSRecovery;
-import lsr.paxos.recovery.RecoveryAlgorithm;
-import lsr.paxos.recovery.RecoveryListener;
-import lsr.paxos.recovery.ViewSSRecovery;
-import lsr.paxos.storage.ClientBatchStore;
-import lsr.paxos.storage.ConsensusInstance;
-import lsr.paxos.storage.ConsensusInstance.LogEntryState;
-import lsr.paxos.storage.Storage;
-import lsr.service.Service;
-
-/**
- * Manages replication of a service. Receives requests from the client, orders
- * them using Paxos, executes the ordered requests and sends the reply back to
- * the client.
- * <p>
- * Example of usage:
- * <p>
- * <blockquote>
- * 
- * <pre>
- * public static void main(String[] args) throws IOException {
- *  int localId = Integer.parseInt(args[0]);
- *  Replica replica = new Replica(localId, new MapService());
- *  replica.start();
- * }
- * </pre>
- * 
- * </blockquote>
- */
-public class Replica {
-<<<<<<< HEAD
-
-    /**
-     * Represents different crash models.
-     */
-    public enum CrashModel {
-        /**
-         * Synchronous writes to disk are made on critical path of paxos
-         * execution. Catastrophic failures will be handled correctly. It is
-         * slower than other algorithms.
-         */
-        FullStableStorage,
-=======
->>>>>>> 19d52295
-
-    // // // // // // // // // // // // // // // //
-    // External modules accessed by the replica. //
-    // // // // // // // // // // // // // // // //
-
-    private Paxos paxos;
-    private NioClientManager clientManager;
-    private ClientRequestManager requestManager;
-    /** Represent the deterministic state machine (service) itself */
-    private final ServiceProxy serviceProxy;
-    private DecideCallbackImpl decideCallback;
-    /** Client set exposed to the world */
-    private InternalClient intCli = null;
-
-    // // // // // // // // // // // // //
-    // Internal modules of the replica. //
-    // // // // // // // // // // // // //
-
-    private final SnapshotListener2 innerSnapshotListener2;
-    private final SnapshotProvider innerSnapshotProvider;
-
-    // // // // // // // // // //
-    // Miscellaneous variables //
-    // // // // // // // // // //
-
-    /** Location for files that should survive crashes */
-    private String stableStoragePath;
-
-    /** Next request to be executed. */
-    private int executeUB = 0;
-
-    /** Thread for handling events connected to the replica */
-    private final SingleThreadDispatcher replicaDispatcher;
-
-<<<<<<< HEAD
-    // TODO: JK check if this map is cleared where possible
-    /** caches responses for clients for a specific instance; used by snapshot */
-    private final NavigableMap<Integer, List<Reply>> executedDifference =
-            new TreeMap<Integer, List<Reply>>();
-=======
-    // // // // // // // // // // // // // // // // // // // //
-    // Cached replies and past replies for snapshot creation //
-    // // // // // // // // // // // // // // // // // // // //
->>>>>>> 19d52295
-
-    /**
-     * For each client, keeps the sequence id of the last request executed from
-     * the client.
-     * 
-     * This is accessed by the Selector threads, so it must be thread-safe
-     */
-    private final Map<Long, Reply> executedRequests =
-            new ConcurrentHashMap<Long, Reply>(8192, (float) 0.75, 8);
-
-    /** View on executedDifference row for current instance */
-    private ArrayList<Reply> cache;
-
-    /** caches responses for clients, maps instance ID to sent responses */
-    private final Map<Integer, List<Reply>> executedDifference =
-            new HashMap<Integer, List<Reply>>();
-
-    /**
-     * State of the {@link #executedRequests} from the moment when previous
-     * snapshot has been created. Used to 'reply' the requests in order to add
-     * them as part of new snapshot state
-     */
-    private final Map<Long, Reply> previousSnapshotExecutedRequests = new HashMap<Long, Reply>();
-    private ClientBatchManager batchManager;
-    private ClientRequestForwarder requestForwarder;
-
-    /*
-     * Description of the above variables on an example:
-     * (previousSnapshot)executedRequests and -> maps clientId to lastReply
-     * executedDifference -> map instances to replies
-     * 
-     * Example state (in one moment):
-     * 
-     * last snapshot instance - 3 next instance - 6
-     * 
-     * previousSnapshotExecutedRequests - (1,1#2) (3,3#1)
-     * 
-     * (client 1 has reply for second request cached, client 3 has reply for
-     * first request cached)
-     * 
-     * executedDifference - ((4: 3#2, 2#1), (5: 3#3, 4#1))
-     * 
-     * (in instance 4 client 3 received reply for second request and client 2
-     * received reply for first request, in instance 5 ...)
-     * 
-     * executedRequests - (1,1#2) (2,2#1) (3,3#3) (4,4#1)
-     * 
-     * If a client comes with a request, it's ID is checked against
-     * executedRequests.
-     * 
-     * If the service makes snapshot (eg. after request 2#1), to the snapshot it
-     * must be appended that executed request at that time were
-     * (previousSnapshotExecutedRequests + part of executedDifference)
-     */
-
-    /*
-     * TODO: the executedRequests map grows and is NEVER cleared!
-     * 
-     * For theoretical correctness, it must stay so. In practical approach, give
-     * me unbounded storage, limit the overall client count or simply let eat
-     * some stale client requests.
-     * 
-     * Bad solution keeping correctness: record time stamp from client, his
-     * request will only be valid for 5 minutes, after that time - go away. If
-     * client resends it after 5 minutes, we ignore request. If client changes
-     * the time stamp, it's already a new request, right? Client with broken
-     * clocks will have bad luck.
-     */
-<<<<<<< HEAD
-    private final Map<Long, Reply> executedRequests =
-            new ConcurrentHashMap<Long, Reply>();
-
-    /** Temporary storage for the instances that finished out of order. */
-    private final NavigableMap<Integer, Deque<ClientRequest>> decidedWaitingExecution =
-            new TreeMap<Integer, Deque<ClientRequest>>();
-
-    private final HashMap<Long, Reply> previousSnapshotExecutedRequests = new HashMap<Long, Reply>();
-
-    private final SingleThreadDispatcher dispatcher;
-
-    private final ReplicaCallback innerDecideCallback;
-    private final SnapshotListener2 innerSnapshotListener2;
-    private final SnapshotProvider innerSnapshotProvider;
-=======
-
-    // // // // // // //
-    // Public methods //
-    // // // // // // //
->>>>>>> 19d52295
-
-    /**
-     * Initializes new instance of <code>Replica</code> class.
-     * <p>
-     * This constructor doesn't start the replica and Paxos protocol. In order
-     * to run it the {@link #start()} method should be called.
-     * 
-     * @param config - the configuration of the replica
-     * @param localId - the id of replica to create
-     * @param service - the state machine to execute request on
-     */
-<<<<<<< HEAD
-    public Replica(Configuration config, int localId, Service service) throws IOException {
-        this.innerDecideCallback = new InnerDecideCallback();
-        this.innerSnapshotListener2 = new InnerSnapshotListener2();
-        this.innerSnapshotProvider = new InnerSnapshotProvider();
-        this.dispatcher = new SingleThreadDispatcher("Replica");
-
-        ProcessDescriptor.initialize(config, localId);
-
-        logPath = ProcessDescriptor.getInstance().logPath + '/' + localId;
-=======
-    public Replica(Configuration config, int localId, Service service) {
-        ProcessDescriptor.initialize(config, localId);
-
-        stableStoragePath = processDescriptor.logPath + '/' + localId;
->>>>>>> 19d52295
-
-        innerSnapshotListener2 = new InnerSnapshotListener2();
-        innerSnapshotProvider = new InnerSnapshotProvider();
-        replicaDispatcher = new SingleThreadDispatcher("Replica");
-
-        serviceProxy = new ServiceProxy(service, executedDifference, replicaDispatcher);
-        serviceProxy.addSnapshotListener(innerSnapshotListener2);
-
-        cache = new ArrayList<Reply>(2048);
-        executedDifference.put(executeUB, cache);
-    }
-
-    /**
-     * Starts the replica.
-     * 
-     * First the recovery phase is started and after that the replica joins the
-     * Paxos protocol and starts the client manager and the underlying service.
-     * 
-     * @throws IOException if some I/O error occurs
-     */
-    public void start() throws IOException {
-        logger.info("Recovery phase started.");
-
-<<<<<<< HEAD
-        RecoveryAlgorithm recovery = createRecoveryAlgorithm(ProcessDescriptor.getInstance().crashModel);
-        paxos = recovery.getPaxos();
-
-        // the dispatcher and network has to be started before recovery phase.
-        paxos.prepareForRecovery();
-=======
-        replicaDispatcher.start();
-
-        RecoveryAlgorithm recovery = createRecoveryAlgorithm(processDescriptor.crashModel);
-
-        paxos = recovery.getPaxos();
-
-        decideCallback = new DecideCallbackImpl(paxos, this, executeUB);
-        paxos.setDecideCallback(decideCallback);
-
-        if (processDescriptor.indirectConsensus) {
-            batchManager = new ClientBatchManager(paxos, this);
-            batchManager.start();
-            requestForwarder = null;
-            ClientBatchStore.instance.setClientBatchManager(batchManager);
-        } else {
-            batchManager = null;
-            requestForwarder = new ClientRequestForwarder(paxos);
-            requestForwarder.start();
-        }
-
-        paxos.startPassivePaxos();
->>>>>>> 19d52295
-
-        recovery.addRecoveryListener(new InnerRecoveryListener());
-        recovery.start();
-    }
-
-    private RecoveryAlgorithm createRecoveryAlgorithm(CrashModel crashModel) throws IOException {
-        switch (crashModel) {
-            case CrashStop:
-                return new CrashStopRecovery(innerSnapshotProvider);
-            case FullSS:
-                return new FullSSRecovery(innerSnapshotProvider, stableStoragePath);
-            case EpochSS:
-                return new EpochSSRecovery(innerSnapshotProvider, stableStoragePath);
-            case ViewSS:
-                return new ViewSSRecovery(innerSnapshotProvider, stableStoragePath);
-            default:
-                throw new RuntimeException("Unknown crash model: " + crashModel);
-        }
-    }
-
-    public void forceExit() {
-        // TODO (JK) hm... implement this?
-        replicaDispatcher.shutdownNow();
-    }
-
-    /**
-     * Sets the path to directory where all stable storage logs will be saved.
-     * 
-     * @param path to directory where the stable storage logs will be saved
-     */
-    public void setStableStoragePath(String path) {
-        stableStoragePath = path;
-    }
-
-    /**
-     * Gets the path to directory where all stable storage logs will be saved.
-     * 
-     * @return path
-     */
-<<<<<<< HEAD
-    public String getLogPath() {
-        return logPath;
-=======
-    public String getStableStoragePath() {
-        return stableStoragePath;
->>>>>>> 19d52295
-    }
-
-    /**
-     * Adds the request to the set of requests be executed. If called e(A) e(B),
-     * the delivery will be either d(A) d(B) or d(B) d(A).
-     * 
-     * If the replica crashes before the request is delivered, the request may
-     * get lost.
-     * 
-     * @param requestValue - the exact request that will be delivered to the
-     *            Service execute method
-     * @throws IllegalStateException if the method is called before the recovery
-     *             has finished
-     */
-<<<<<<< HEAD
-    private void executeDecided() {
-        while (true) {
-            Deque<ClientRequest> requestByteArray;
-            synchronized (decidedWaitingExecution) {
-                requestByteArray = decidedWaitingExecution.remove(executeUB);
-            }
-=======
-    public void executeNonFifo(byte[] requestValue) throws IllegalStateException {
-        if (intCli == null)
-            throw new IllegalStateException(
-                    "Request cannot be executed before recovery has finished");
-        intCli.executeNonFifo(requestValue);
-    }
->>>>>>> 19d52295
-
-    /** Returns the current view */
-    public int getView() {
-        if (paxos == null)
-            throw new IllegalStateException("Replica must be started prior to this call");
-        return paxos.getStorage().getView();
-    }
-
-    /** Returns the ID of current leader */
-    public int getLeader() {
-        if (paxos == null)
-            throw new IllegalStateException("Replica must be started prior to this call");
-        return paxos.getLeaderId();
-    }
-
-    /**
-     * Adds a listener for leader changes. Allowed after the replica has been
-     * started.
-     */
-    public boolean addViewChangeListener(Storage.ViewChangeListener listener) {
-        if (listener == null)
-            throw new IllegalArgumentException("The listener cannot be null");
-        if (paxos == null)
-            throw new IllegalStateException("Replica must be started prior to adding a listener");
-        return paxos.getStorage().addViewChangeListener(listener);
-    }
-
-<<<<<<< HEAD
-            for (ClientRequest request : requestByteArray) {
-                if (request.isNop()) {
-                    // TODO: handling a no-op request
-                    logger.warning("Executing a nop request. Instance: " + executeUB);
-                    serviceProxy.executeNop();
-
-                } else {
-                    Reply lastReply = executedRequests.get(request.getRequestId().getClientId());
-                    if (lastReply != null) {
-                        int lastSequenceNumberFromClient = lastReply.getRequestId().getSeqNumber();
-                        // prevents executing the same request few times.
-                        // Do not execute the same request several times.
-                        int requestSeqNumber = request.getRequestId().getSeqNumber();
-                        if (requestSeqNumber <= lastSequenceNumberFromClient) {
-                            logger.warning("Request ordered multiple times. Not executing " +
-                                           executeUB + ", " + request);
-                            continue;
-                        }
-                        if (requestSeqNumber != lastSequenceNumberFromClient + 1) {
-                            logger.severe("Client seq number is " + requestSeqNumber + " after " +
-                                          lastSequenceNumberFromClient + " -- something gone bad!");
-                        }
-                    }
-=======
-    /**
-     * Removes a listener previously added by
-     * {@link #addViewChangeListener(Storage.ViewChangeListener)}
-     */
-    public boolean removeViewChangeListener(Storage.ViewChangeListener listener) {
-        return paxos.getStorage().removeViewChangeListener(listener);
-    }
->>>>>>> 19d52295
-
-    // // // // // // // // // // // //
-    // Callback's for JPaxos modules //
-    // // // // // // // // // // // //
-
-    /** Called when an instance is NOP, in order to count properly the instances */
-    /* package access */void executeNopInstance(final int nextInstance) {
-        logger.warning("Executing a nop request. Instance: " + executeUB);
-    }
-
-    /* package access */void executeClientBatchAndWait(final int instance,
-                                                       final ClientRequest[] requests) {
-        replicaDispatcher.executeAndWait(new Runnable() {
-            @Override
-            public void run() {
-                innerExecuteClientBatch(instance, requests);
-            }
-        });
-    }
-
-    /* package access */void instanceExecuted(final int instance) {
-        replicaDispatcher.executeAndWait(new Runnable() {
-            @Override
-            public void run() {
-                innerInstanceExecuted(instance);
-            }
-        });
-    }
-
-    /* package access */SingleThreadDispatcher getReplicaDispatcher() {
-        return replicaDispatcher;
-    }
-
-    // // // // // // // // // // // //
-    // Internal methods and classes. //
-    // // // // // // // // // // // //
-
-<<<<<<< HEAD
-                    // Can this ever be null?
-                    // JK: yes, on recovery, when method execute decided is
-                    // called this object is null
-                    if (requestManager != null) {
-                        requestManager.handleReply(request, reply);
-=======
-    /**
-     * Called by the RequestManager when it has the ClientRequest that should be
-     * executed next.
-     * 
-     * @param instance
-     * @param bInfo
-     */
-    private void innerExecuteClientBatch(int instance, ClientRequest[] requests) {
-        assert replicaDispatcher.amIInDispatcher() : "Wrong thread: " +
-                                                     Thread.currentThread().getName();
-
-        for (ClientRequest cRequest : requests) {
-            RequestId rID = cRequest.getRequestId();
-            Reply lastReply = executedRequests.get(rID.getClientId());
-            if (lastReply != null) {
-                int lastSequenceNumberFromClient = lastReply.getRequestId().getSeqNumber();
-
-                // Do not execute the same request several times.
-                if (rID.getSeqNumber() <= lastSequenceNumberFromClient) {
-                    logger.warning("Request ordered multiple times. " +
-                                   instance + ", " + cRequest +
-                                   ", lastSequenceNumberFromClient: " +
-                                   lastSequenceNumberFromClient);
-
-                    // Send the cached reply back to the client
-                    if (rID.getSeqNumber() == lastSequenceNumberFromClient) {
-                        // req manager can be null on fullss disk read
-                        if (requestManager != null)
-                            requestManager.onRequestExecuted(cRequest, lastReply);
->>>>>>> 19d52295
-                    }
-                    continue;
-                }
-                // else there is a cached reply, but for a past request only.
-            }
-
-            // Executing the request (at last!)
-            // Here the replica thread is given to Service.
-            byte[] result = serviceProxy.execute(cRequest);
-
-            Reply reply = new Reply(cRequest.getRequestId(), result);
-
-            // add request to executed history
-            cache.add(reply);
-
-            executedRequests.put(rID.getClientId(), reply);
-
-            // req manager can be null on fullss disk read
-            if (requestManager != null)
-                requestManager.onRequestExecuted(cRequest, reply);
-        }
-    }
-
-    private void innerInstanceExecuted(final int instance) {
-        assert executeUB == instance : executeUB + " " + instance;
-        // TODO (JK) get rid of unnecessary instance parameter
-        if (logger.isLoggable(Level.INFO)) {
-            logger.info("Instance finished: " + instance);
-        }
-        cache = new ArrayList<Reply>(2048);
-        executeUB = instance + 1;
-        executedDifference.put(executeUB, cache);
-        serviceProxy.instanceExecuted(instance);
-    }
-
-    /**
-     * Listener called after recovery algorithm is finished and paxos can be
-     * started.
-     */
-    private class InnerRecoveryListener implements RecoveryListener {
-
-        public void recoveryFinished() {
-            if (CrashModel.FullSS.equals(processDescriptor.crashModel))
-                recoverReplicaFromStorage();
-
-            ClientRequestBatcher.generateUniqueRunId(paxos.getStorage());
-
-            if (processDescriptor.indirectConsensus) {
-                requestManager = new ClientRequestManager(Replica.this, decideCallback,
-                        executedRequests, batchManager, paxos);
-                paxos.setClientRequestManager(requestManager);
-            } else {
-                requestManager = new ClientRequestManager(Replica.this, decideCallback,
-                        executedRequests, requestForwarder, paxos);
-                requestForwarder.setClientRequestManager(requestManager);
-            }
-
-            intCli = new InternalClient(replicaDispatcher, requestManager);
-
-            try {
-                NioClientProxy.createIdGenerator(paxos.getStorage());
-                clientManager = new NioClientManager(requestManager);
-                clientManager.start();
-            } catch (IOException e) {
-                throw new RuntimeException("Could not prepare the socket for clients! Aborting.");
-            }
-
-            logger.info("Recovery phase finished. Starting paxos protocol.");
-            paxos.startActivePaxos();
-
-            replicaDispatcher.execute(new Runnable() {
-                public void run() {
-                    serviceProxy.recoveryFinished();
-                }
-            });
-        }
-
-        /**
-         * Replays storage. Needed in FullSS only, other algorithms do not have
-         * storage to replay.
-         */
-        private void recoverReplicaFromStorage() {
-            Storage storage = paxos.getStorage();
-
-            // we need a read-write copy of the map
-            SortedMap<Integer, ConsensusInstance> instances =
-                    new TreeMap<Integer, ConsensusInstance>();
-            instances.putAll(storage.getLog().getInstanceMap());
-
-            // We take the snapshot
-            Snapshot snapshot = storage.getLastSnapshot();
-            if (snapshot != null) {
-                innerSnapshotProvider.handleSnapshot(snapshot);
-                instances = instances.tailMap(snapshot.getNextInstanceId());
-            }
-
-<<<<<<< HEAD
-            BatchUnpacker batcher = new BatchUnpackerImpl();
-            for (ConsensusInstance instance : instances.values()) {
-                if (instance.getState() == LogEntryState.DECIDED) {
-                    Deque<ClientRequest> requests = batcher.unpack(instance.getValue());
-                    innerDecideCallback.onRequestOrdered(instance.getId(), requests);
-=======
-            for (ConsensusInstance instance : instances.values()) {
-                if (instance.getState() == LogEntryState.DECIDED) {
-                    decideCallback.onRequestOrdered(instance.getId(), instance);
->>>>>>> 19d52295
-                }
-            }
-            storage.updateFirstUncommitted();
-        }
-<<<<<<< HEAD
-
-        private void createAndStartClientManager(Paxos paxos) {
-            IdGenerator idGenerator = createIdGenerator();
-            int clientPort = ProcessDescriptor.getInstance().getLocalProcess().getClientPort();
-            requestManager = new RequestManager(paxos, executedRequests);
-
-            try {
-                clientManager = new NioClientManager(clientPort, requestManager, idGenerator);
-                clientManager.start();
-            } catch (IOException e) {
-                throw new RuntimeException("Could not prepare the socket for clients! Aborting.");
-            }
-        }
-
-        private IdGenerator createIdGenerator() {
-            ProcessDescriptor descriptor = ProcessDescriptor.getInstance();
-            String generatorName = descriptor.clientIDGenerator;
-            if (generatorName.equals("TimeBased")) {
-                return new TimeBasedIdGenerator(descriptor.localId, descriptor.numReplicas);
-            }
-            if (generatorName.equals("Simple")) {
-                return new SimpleIdGenerator(descriptor.localId, descriptor.numReplicas);
-            }
-            throw new RuntimeException("Unknown id generator: " + generatorName +
-                                       ". Valid options: {TimeBased, Simple}");
-        }
-    }
-
-    private class InnerDecideCallback implements ReplicaCallback {
-        /** Called by the paxos box when a new request is ordered. */
-        public void onRequestOrdered(int instance, Deque<ClientRequest> values) {
-            if (logger.isLoggable(Level.FINE)) {
-                logger.fine("Request ordered: " + instance + ":" + values);
-            }
-
-            // Simply notify the replica thread that a new request was ordered.
-            // The replica thread will then try to execute
-            synchronized (decidedWaitingExecution) {
-                decidedWaitingExecution.put(instance, values);
-            }
-
-            dispatcher.execute(new Runnable() {
-                public void run() {
-                    executeDecided();
-                }
-            });
-
-            if (instance > paxos.getStorage().getFirstUncommitted()) {
-                if (logger.isLoggable(Level.INFO)) {
-                    logger.info("Out of order decision. Expected: " +
-                                (paxos.getStorage().getFirstUncommitted()));
-                }
-            }
-        }
-
-        @Override
-        public void onViewChange(int newView) {
-            logger.warning("Replica changing view: " + newView);
-            /*
-             * The request manager is started only after the
-             * initialization/recovery is done. The Paxos protocol starts
-             * running before that, so it may happen that this is called while
-             * requestManager is still null. There is no problem in ignoring the
-             * request because at this point there will not be any client
-             * connections, because the client manager is started only after
-             * recovery is done
-             */
-            if (clientManager == null) {
-                logger.warning("Client manager is null");
-            } else if (!clientManager.isStarted()) {
-                logger.warning("Client manager is not started");
-            } else {
-                // currently requestManager is constructed before clientManager,
-                // so this should be safe
-                requestManager.onViewChange(newView);
-            }
-        }
-=======
->>>>>>> 19d52295
-    }
-
-    private class InnerSnapshotListener2 implements SnapshotListener2 {
-        public void onSnapshotMade(final Snapshot snapshot) {
-            replicaDispatcher.checkInDispatcher();
-
-            if (snapshot.getValue() == null) {
-                throw new RuntimeException("Received a null snapshot!");
-            }
-
-            // Get previous snapshot next instance id
-            int prevSnapshotNextInstId;
-            Snapshot lastSnapshot = paxos.getStorage().getLastSnapshot();
-            if (lastSnapshot != null) {
-                prevSnapshotNextInstId = lastSnapshot.getNextInstanceId();
-            } else {
-                prevSnapshotNextInstId = 0;
-            }
-
-            // shift previousSnapshotExecutedRequests to moment of snapshot
-            for (int i = prevSnapshotNextInstId; i < snapshot.getNextInstanceId(); ++i) {
-                List<Reply> ides = executedDifference.remove(i);
-
-                // this is null only when NoOp
-                if (ides == null) {
-                    continue;
-                }
-
-                for (Reply reply : ides) {
-                    previousSnapshotExecutedRequests.put(reply.getRequestId().getClientId(), reply);
-                }
-            }
-
-            snapshot.setLastReplyForClient(previousSnapshotExecutedRequests);
-
-            paxos.onSnapshotMade(snapshot);
-        }
-    }
-
-    private class InnerSnapshotProvider implements SnapshotProvider {
-        public void handleSnapshot(final Snapshot snapshot) {
-            logger.info("New snapshot received");
-            replicaDispatcher.execute(new Runnable() {
-                public void run() {
-                    handleSnapshotInternal(snapshot);
-                }
-            });
-        }
-
-        public void askForSnapshot() {
-            replicaDispatcher.execute(new Runnable() {
-                public void run() {
-                    serviceProxy.askForSnapshot();
-                }
-            });
-        }
-
-        public void forceSnapshot() {
-            replicaDispatcher.execute(new Runnable() {
-                public void run() {
-                    serviceProxy.forceSnapshot();
-                }
-            });
-        }
-
-        /**
-         * Restoring state from a snapshot
-         * 
-         * @param snapshot
-         */
-        private void handleSnapshotInternal(Snapshot snapshot) {
-            assert replicaDispatcher.amIInDispatcher();
-            assert snapshot != null : "Snapshot is null";
-
-            if (snapshot.getNextInstanceId() < executeUB) {
-                logger.warning("Received snapshot is older than current state. " +
-                               snapshot.getNextInstanceId() + ", executeUB: " + executeUB);
-                return;
-            }
-
-            logger.warning("Updating machine state from " + snapshot);
-            serviceProxy.updateToSnapshot(snapshot);
-<<<<<<< HEAD
-            synchronized (decidedWaitingExecution) {
-                if (!decidedWaitingExecution.isEmpty()) {
-                    if (decidedWaitingExecution.lastKey() < snapshot.getNextInstanceId()) {
-                        decidedWaitingExecution.clear();
-                    } else {
-                        // TODO: JK: would tailMap free memory here? If so, it'd
-                        // be
-                        // more efficient
-                        while (decidedWaitingExecution.firstKey() < snapshot.getNextInstanceId()) {
-                            decidedWaitingExecution.pollFirstEntry();
-                        }
-                    }
-                }
-            }
-=======
-
-            decideCallback.atRestoringStateFromSnapshot(snapshot.getNextInstanceId());
->>>>>>> 19d52295
-
-            executedRequests.clear();
-            executedDifference.clear();
-            executedRequests.putAll(snapshot.getLastReplyForClient());
-            previousSnapshotExecutedRequests.clear();
-            previousSnapshotExecutedRequests.putAll(snapshot.getLastReplyForClient());
-            executeUB = snapshot.getNextInstanceId();
-
-            cache = new ArrayList<Reply>(2048);
-            executedDifference.put(executeUB, cache);
-
-            final Object snapshotLock = new Object();
-
-            synchronized (snapshotLock) {
-<<<<<<< HEAD
-                AfterCatchupSnapshotEvent event;
-                event = paxos.dispatchAfterCatchupSnapshotEvent(snapshot, snapshotLock);
-=======
-                AfterCatchupSnapshotEvent event = new
-                        AfterCatchupSnapshotEvent(snapshot,
-                                paxos.getStorage(), snapshotLock);
-                paxos.getDispatcher().submit(event);
->>>>>>> 19d52295
-
-                try {
-                    while (!event.isFinished()) {
-                        snapshotLock.wait();
-                    }
-                } catch (InterruptedException e) {
-                    Thread.currentThread().interrupt();
-                }
-            }
-        }
-    }
-
-    private final static Logger logger = Logger.getLogger(Replica.class.getCanonicalName());
-
-    /* package access */boolean hasUnexecutedRequests(ClientRequest[] requests) {
-        for (ClientRequest req : requests) {
-            RequestId reqId = req.getRequestId();
-            Reply prevReply = executedRequests.get(reqId.getClientId());
-            if (prevReply == null)
-                return true;
-            if (prevReply.getRequestId().getSeqNumber() < reqId.getSeqNumber())
-                return true;
-        }
-        return false;
-    }
-
-}
+package lsr.paxos.replica;
+
+import static lsr.common.ProcessDescriptor.processDescriptor;
+
+import java.io.IOException;
+import java.util.ArrayList;
+import java.util.HashMap;
+import java.util.List;
+import java.util.Map;
+import java.util.SortedMap;
+import java.util.TreeMap;
+import java.util.concurrent.ConcurrentHashMap;
+import java.util.logging.Level;
+import java.util.logging.Logger;
+
+import lsr.common.ClientRequest;
+import lsr.common.Configuration;
+import lsr.common.CrashModel;
+import lsr.common.ProcessDescriptor;
+import lsr.common.Reply;
+import lsr.common.RequestId;
+import lsr.common.SingleThreadDispatcher;
+import lsr.paxos.Snapshot;
+import lsr.paxos.SnapshotProvider;
+import lsr.paxos.core.Paxos;
+import lsr.paxos.events.AfterCatchupSnapshotEvent;
+import lsr.paxos.recovery.CrashStopRecovery;
+import lsr.paxos.recovery.EpochSSRecovery;
+import lsr.paxos.recovery.FullSSRecovery;
+import lsr.paxos.recovery.RecoveryAlgorithm;
+import lsr.paxos.recovery.RecoveryListener;
+import lsr.paxos.recovery.ViewSSRecovery;
+import lsr.paxos.storage.ClientBatchStore;
+import lsr.paxos.storage.ConsensusInstance;
+import lsr.paxos.storage.ConsensusInstance.LogEntryState;
+import lsr.paxos.storage.Storage;
+import lsr.service.Service;
+
+/**
+ * Manages replication of a service. Receives requests from the client, orders
+ * them using Paxos, executes the ordered requests and sends the reply back to
+ * the client.
+ * <p>
+ * Example of usage:
+ * <p>
+ * <blockquote>
+ * 
+ * <pre>
+ * public static void main(String[] args) throws IOException {
+ *  int localId = Integer.parseInt(args[0]);
+ *  Replica replica = new Replica(localId, new MapService());
+ *  replica.start();
+ * }
+ * </pre>
+ * 
+ * </blockquote>
+ */
+public class Replica {
+
+    // // // // // // // // // // // // // // // //
+    // External modules accessed by the replica. //
+    // // // // // // // // // // // // // // // //
+
+    private Paxos paxos;
+    private NioClientManager clientManager;
+    private ClientRequestManager requestManager;
+    /** Represent the deterministic state machine (service) itself */
+    private final ServiceProxy serviceProxy;
+    private DecideCallbackImpl decideCallback;
+    /** Client set exposed to the world */
+    private InternalClient intCli = null;
+
+    // // // // // // // // // // // // //
+    // Internal modules of the replica. //
+    // // // // // // // // // // // // //
+
+    private final SnapshotListener2 innerSnapshotListener2;
+    private final SnapshotProvider innerSnapshotProvider;
+
+    // // // // // // // // // //
+    // Miscellaneous variables //
+    // // // // // // // // // //
+
+    /** Location for files that should survive crashes */
+    private String stableStoragePath;
+
+    /** Next request to be executed. */
+    private int executeUB = 0;
+
+    /** Thread for handling events connected to the replica */
+    private final SingleThreadDispatcher replicaDispatcher;
+
+    // // // // // // // // // // // // // // // // // // // //
+    // Cached replies and past replies for snapshot creation //
+    // // // // // // // // // // // // // // // // // // // //
+
+    /**
+     * For each client, keeps the sequence id of the last request executed from
+     * the client.
+     * 
+     * This is accessed by the Selector threads, so it must be thread-safe
+     */
+    private final Map<Long, Reply> executedRequests =
+            new ConcurrentHashMap<Long, Reply>(8192, (float) 0.75, 8);
+
+    /** View on executedDifference row for current instance */
+    private ArrayList<Reply> cache;
+
+    /** caches responses for clients, maps instance ID to sent responses */
+    private final Map<Integer, List<Reply>> executedDifference =
+            new HashMap<Integer, List<Reply>>();
+
+    /**
+     * State of the {@link #executedRequests} from the moment when previous
+     * snapshot has been created. Used to 'reply' the requests in order to add
+     * them as part of new snapshot state
+     */
+    private final Map<Long, Reply> previousSnapshotExecutedRequests = new HashMap<Long, Reply>();
+    private ClientBatchManager batchManager;
+    private ClientRequestForwarder requestForwarder;
+
+    /*
+     * Description of the above variables on an example:
+     * (previousSnapshot)executedRequests and -> maps clientId to lastReply
+     * executedDifference -> map instances to replies
+     * 
+     * Example state (in one moment):
+     * 
+     * last snapshot instance - 3 next instance - 6
+     * 
+     * previousSnapshotExecutedRequests - (1,1#2) (3,3#1)
+     * 
+     * (client 1 has reply for second request cached, client 3 has reply for
+     * first request cached)
+     * 
+     * executedDifference - ((4: 3#2, 2#1), (5: 3#3, 4#1))
+     * 
+     * (in instance 4 client 3 received reply for second request and client 2
+     * received reply for first request, in instance 5 ...)
+     * 
+     * executedRequests - (1,1#2) (2,2#1) (3,3#3) (4,4#1)
+     * 
+     * If a client comes with a request, it's ID is checked against
+     * executedRequests.
+     * 
+     * If the service makes snapshot (eg. after request 2#1), to the snapshot it
+     * must be appended that executed request at that time were
+     * (previousSnapshotExecutedRequests + part of executedDifference)
+     */
+
+    /*
+     * TODO: the executedRequests map grows and is NEVER cleared!
+     * 
+     * For theoretical correctness, it must stay so. In practical approach, give
+     * me unbounded storage, limit the overall client count or simply let eat
+     * some stale client requests.
+     * 
+     * Bad solution keeping correctness: record time stamp from client, his
+     * request will only be valid for 5 minutes, after that time - go away. If
+     * client resends it after 5 minutes, we ignore request. If client changes
+     * the time stamp, it's already a new request, right? Client with broken
+     * clocks will have bad luck.
+     */
+
+    // // // // // // //
+    // Public methods //
+    // // // // // // //
+
+    /**
+     * Initializes new instance of <code>Replica</code> class.
+     * <p>
+     * This constructor doesn't start the replica and Paxos protocol. In order
+     * to run it the {@link #start()} method should be called.
+     * 
+     * @param config - the configuration of the replica
+     * @param localId - the id of replica to create
+     * @param service - the state machine to execute request on
+     */
+    public Replica(Configuration config, int localId, Service service) {
+        ProcessDescriptor.initialize(config, localId);
+
+        stableStoragePath = processDescriptor.logPath + '/' + localId;
+
+        innerSnapshotListener2 = new InnerSnapshotListener2();
+        innerSnapshotProvider = new InnerSnapshotProvider();
+        replicaDispatcher = new SingleThreadDispatcher("Replica");
+
+        serviceProxy = new ServiceProxy(service, executedDifference, replicaDispatcher);
+        serviceProxy.addSnapshotListener(innerSnapshotListener2);
+
+        cache = new ArrayList<Reply>(2048);
+        executedDifference.put(executeUB, cache);
+    }
+
+    /**
+     * Starts the replica.
+     * 
+     * First the recovery phase is started and after that the replica joins the
+     * Paxos protocol and starts the client manager and the underlying service.
+     * 
+     * @throws IOException if some I/O error occurs
+     */
+    public void start() throws IOException {
+        logger.info("Recovery phase started.");
+
+        replicaDispatcher.start();
+
+        RecoveryAlgorithm recovery = createRecoveryAlgorithm(processDescriptor.crashModel);
+
+        paxos = recovery.getPaxos();
+
+        decideCallback = new DecideCallbackImpl(paxos, this, executeUB);
+        paxos.setDecideCallback(decideCallback);
+
+        if (processDescriptor.indirectConsensus) {
+            batchManager = new ClientBatchManager(paxos, this);
+            batchManager.start();
+            requestForwarder = null;
+            ClientBatchStore.instance.setClientBatchManager(batchManager);
+        } else {
+            batchManager = null;
+            requestForwarder = new ClientRequestForwarder(paxos);
+            requestForwarder.start();
+        }
+
+        paxos.startPassivePaxos();
+
+        recovery.addRecoveryListener(new InnerRecoveryListener());
+        recovery.start();
+    }
+
+    private RecoveryAlgorithm createRecoveryAlgorithm(CrashModel crashModel) throws IOException {
+        switch (crashModel) {
+            case CrashStop:
+                return new CrashStopRecovery(innerSnapshotProvider);
+            case FullSS:
+                return new FullSSRecovery(innerSnapshotProvider, stableStoragePath);
+            case EpochSS:
+                return new EpochSSRecovery(innerSnapshotProvider, stableStoragePath);
+            case ViewSS:
+                return new ViewSSRecovery(innerSnapshotProvider, stableStoragePath);
+            default:
+                throw new RuntimeException("Unknown crash model: " + crashModel);
+        }
+    }
+
+    public void forceExit() {
+        // TODO (JK) hm... implement this?
+        replicaDispatcher.shutdownNow();
+    }
+
+    /**
+     * Sets the path to directory where all stable storage logs will be saved.
+     * 
+     * @param path to directory where the stable storage logs will be saved
+     */
+    public void setStableStoragePath(String path) {
+        stableStoragePath = path;
+    }
+
+    /**
+     * Gets the path to directory where all stable storage logs will be saved.
+     * 
+     * @return path
+     */
+    public String getStableStoragePath() {
+        return stableStoragePath;
+    }
+
+    /**
+     * Adds the request to the set of requests be executed. If called e(A) e(B),
+     * the delivery will be either d(A) d(B) or d(B) d(A).
+     * 
+     * If the replica crashes before the request is delivered, the request may
+     * get lost.
+     * 
+     * @param requestValue - the exact request that will be delivered to the
+     *            Service execute method
+     * @throws IllegalStateException if the method is called before the recovery
+     *             has finished
+     */
+    public void executeNonFifo(byte[] requestValue) throws IllegalStateException {
+        if (intCli == null)
+            throw new IllegalStateException(
+                    "Request cannot be executed before recovery has finished");
+        intCli.executeNonFifo(requestValue);
+    }
+
+    /** Returns the current view */
+    public int getView() {
+        if (paxos == null)
+            throw new IllegalStateException("Replica must be started prior to this call");
+        return paxos.getStorage().getView();
+    }
+
+    /** Returns the ID of current leader */
+    public int getLeader() {
+        if (paxos == null)
+            throw new IllegalStateException("Replica must be started prior to this call");
+        return paxos.getLeaderId();
+    }
+
+    /**
+     * Adds a listener for leader changes. Allowed after the replica has been
+     * started.
+     */
+    public boolean addViewChangeListener(Storage.ViewChangeListener listener) {
+        if (listener == null)
+            throw new IllegalArgumentException("The listener cannot be null");
+        if (paxos == null)
+            throw new IllegalStateException("Replica must be started prior to adding a listener");
+        return paxos.getStorage().addViewChangeListener(listener);
+    }
+
+    /**
+     * Removes a listener previously added by
+     * {@link #addViewChangeListener(Storage.ViewChangeListener)}
+     */
+    public boolean removeViewChangeListener(Storage.ViewChangeListener listener) {
+        return paxos.getStorage().removeViewChangeListener(listener);
+    }
+
+    // // // // // // // // // // // //
+    // Callback's for JPaxos modules //
+    // // // // // // // // // // // //
+
+    /** Called when an instance is NOP, in order to count properly the instances */
+    /* package access */void executeNopInstance(final int nextInstance) {
+        logger.warning("Executing a nop request. Instance: " + executeUB);
+    }
+
+    /* package access */void executeClientBatchAndWait(final int instance,
+                                                       final ClientRequest[] requests) {
+        replicaDispatcher.executeAndWait(new Runnable() {
+            @Override
+            public void run() {
+                innerExecuteClientBatch(instance, requests);
+            }
+        });
+    }
+
+    /* package access */void instanceExecuted(final int instance) {
+        replicaDispatcher.executeAndWait(new Runnable() {
+            @Override
+            public void run() {
+                innerInstanceExecuted(instance);
+            }
+        });
+    }
+
+    /* package access */SingleThreadDispatcher getReplicaDispatcher() {
+        return replicaDispatcher;
+    }
+
+    // // // // // // // // // // // //
+    // Internal methods and classes. //
+    // // // // // // // // // // // //
+
+    /**
+     * Called by the RequestManager when it has the ClientRequest that should be
+     * executed next.
+     * 
+     * @param instance
+     * @param bInfo
+     */
+    private void innerExecuteClientBatch(int instance, ClientRequest[] requests) {
+        assert replicaDispatcher.amIInDispatcher() : "Wrong thread: " +
+                                                     Thread.currentThread().getName();
+
+        for (ClientRequest cRequest : requests) {
+            RequestId rID = cRequest.getRequestId();
+            Reply lastReply = executedRequests.get(rID.getClientId());
+            if (lastReply != null) {
+                int lastSequenceNumberFromClient = lastReply.getRequestId().getSeqNumber();
+
+                // Do not execute the same request several times.
+                if (rID.getSeqNumber() <= lastSequenceNumberFromClient) {
+                    logger.warning("Request ordered multiple times. " +
+                                   instance + ", " + cRequest +
+                                   ", lastSequenceNumberFromClient: " +
+                                   lastSequenceNumberFromClient);
+
+                    // Send the cached reply back to the client
+                    if (rID.getSeqNumber() == lastSequenceNumberFromClient) {
+                        // req manager can be null on fullss disk read
+                        if (requestManager != null)
+                            requestManager.onRequestExecuted(cRequest, lastReply);
+                    }
+                    continue;
+                }
+                // else there is a cached reply, but for a past request only.
+            }
+
+            // Executing the request (at last!)
+            // Here the replica thread is given to Service.
+            byte[] result = serviceProxy.execute(cRequest);
+
+            Reply reply = new Reply(cRequest.getRequestId(), result);
+
+            // add request to executed history
+            cache.add(reply);
+
+            executedRequests.put(rID.getClientId(), reply);
+
+            // req manager can be null on fullss disk read
+            if (requestManager != null)
+                requestManager.onRequestExecuted(cRequest, reply);
+        }
+    }
+
+    private void innerInstanceExecuted(final int instance) {
+        assert executeUB == instance : executeUB + " " + instance;
+        // TODO (JK) get rid of unnecessary instance parameter
+        if (logger.isLoggable(Level.INFO)) {
+            logger.info("Instance finished: " + instance);
+        }
+        cache = new ArrayList<Reply>(2048);
+        executeUB = instance + 1;
+        executedDifference.put(executeUB, cache);
+        serviceProxy.instanceExecuted(instance);
+    }
+
+    /**
+     * Listener called after recovery algorithm is finished and paxos can be
+     * started.
+     */
+    private class InnerRecoveryListener implements RecoveryListener {
+
+        public void recoveryFinished() {
+            if (CrashModel.FullSS.equals(processDescriptor.crashModel))
+                recoverReplicaFromStorage();
+
+            ClientRequestBatcher.generateUniqueRunId(paxos.getStorage());
+
+            if (processDescriptor.indirectConsensus) {
+                requestManager = new ClientRequestManager(Replica.this, decideCallback,
+                        executedRequests, batchManager, paxos);
+                paxos.setClientRequestManager(requestManager);
+            } else {
+                requestManager = new ClientRequestManager(Replica.this, decideCallback,
+                        executedRequests, requestForwarder, paxos);
+                requestForwarder.setClientRequestManager(requestManager);
+            }
+
+            intCli = new InternalClient(replicaDispatcher, requestManager);
+
+            try {
+                NioClientProxy.createIdGenerator(paxos.getStorage());
+                clientManager = new NioClientManager(requestManager);
+                clientManager.start();
+            } catch (IOException e) {
+                throw new RuntimeException("Could not prepare the socket for clients! Aborting.");
+            }
+
+            logger.info("Recovery phase finished. Starting paxos protocol.");
+            paxos.startActivePaxos();
+
+            replicaDispatcher.execute(new Runnable() {
+                public void run() {
+                    serviceProxy.recoveryFinished();
+                }
+            });
+        }
+
+        /**
+         * Replays storage. Needed in FullSS only, other algorithms do not have
+         * storage to replay.
+         */
+        private void recoverReplicaFromStorage() {
+            Storage storage = paxos.getStorage();
+
+            // we need a read-write copy of the map
+            SortedMap<Integer, ConsensusInstance> instances =
+                    new TreeMap<Integer, ConsensusInstance>();
+            instances.putAll(storage.getLog().getInstanceMap());
+
+            // We take the snapshot
+            Snapshot snapshot = storage.getLastSnapshot();
+            if (snapshot != null) {
+                innerSnapshotProvider.handleSnapshot(snapshot);
+                instances = instances.tailMap(snapshot.getNextInstanceId());
+            }
+
+            for (ConsensusInstance instance : instances.values()) {
+                if (instance.getState() == LogEntryState.DECIDED) {
+                    decideCallback.onRequestOrdered(instance.getId(), instance);
+                }
+            }
+            storage.updateFirstUncommitted();
+        }
+    }
+
+    private class InnerSnapshotListener2 implements SnapshotListener2 {
+        public void onSnapshotMade(final Snapshot snapshot) {
+            replicaDispatcher.checkInDispatcher();
+
+            if (snapshot.getValue() == null) {
+                throw new RuntimeException("Received a null snapshot!");
+            }
+
+            // Get previous snapshot next instance id
+            int prevSnapshotNextInstId;
+            Snapshot lastSnapshot = paxos.getStorage().getLastSnapshot();
+            if (lastSnapshot != null) {
+                prevSnapshotNextInstId = lastSnapshot.getNextInstanceId();
+            } else {
+                prevSnapshotNextInstId = 0;
+            }
+
+            // shift previousSnapshotExecutedRequests to moment of snapshot
+            for (int i = prevSnapshotNextInstId; i < snapshot.getNextInstanceId(); ++i) {
+                List<Reply> ides = executedDifference.remove(i);
+
+                // this is null only when NoOp
+                if (ides == null) {
+                    continue;
+                }
+
+                for (Reply reply : ides) {
+                    previousSnapshotExecutedRequests.put(reply.getRequestId().getClientId(), reply);
+                }
+            }
+
+            snapshot.setLastReplyForClient(previousSnapshotExecutedRequests);
+
+            paxos.onSnapshotMade(snapshot);
+        }
+    }
+
+    private class InnerSnapshotProvider implements SnapshotProvider {
+        public void handleSnapshot(final Snapshot snapshot) {
+            logger.info("New snapshot received");
+            replicaDispatcher.execute(new Runnable() {
+                public void run() {
+                    handleSnapshotInternal(snapshot);
+                }
+            });
+        }
+
+        public void askForSnapshot() {
+            replicaDispatcher.execute(new Runnable() {
+                public void run() {
+                    serviceProxy.askForSnapshot();
+                }
+            });
+        }
+
+        public void forceSnapshot() {
+            replicaDispatcher.execute(new Runnable() {
+                public void run() {
+                    serviceProxy.forceSnapshot();
+                }
+            });
+        }
+
+        /**
+         * Restoring state from a snapshot
+         * 
+         * @param snapshot
+         */
+        private void handleSnapshotInternal(Snapshot snapshot) {
+            assert replicaDispatcher.amIInDispatcher();
+            assert snapshot != null : "Snapshot is null";
+
+            if (snapshot.getNextInstanceId() < executeUB) {
+                logger.warning("Received snapshot is older than current state. " +
+                               snapshot.getNextInstanceId() + ", executeUB: " + executeUB);
+                return;
+            }
+
+            logger.warning("Updating machine state from " + snapshot);
+            serviceProxy.updateToSnapshot(snapshot);
+
+            decideCallback.atRestoringStateFromSnapshot(snapshot.getNextInstanceId());
+
+            executedRequests.clear();
+            executedDifference.clear();
+            executedRequests.putAll(snapshot.getLastReplyForClient());
+            previousSnapshotExecutedRequests.clear();
+            previousSnapshotExecutedRequests.putAll(snapshot.getLastReplyForClient());
+            executeUB = snapshot.getNextInstanceId();
+
+            cache = new ArrayList<Reply>(2048);
+            executedDifference.put(executeUB, cache);
+
+            final Object snapshotLock = new Object();
+
+            synchronized (snapshotLock) {
+                AfterCatchupSnapshotEvent event = new
+                        AfterCatchupSnapshotEvent(snapshot,
+                                paxos.getStorage(), snapshotLock);
+                paxos.getDispatcher().submit(event);
+
+                try {
+                    while (!event.isFinished()) {
+                        snapshotLock.wait();
+                    }
+                } catch (InterruptedException e) {
+                    Thread.currentThread().interrupt();
+                }
+            }
+        }
+    }
+
+    private final static Logger logger = Logger.getLogger(Replica.class.getCanonicalName());
+
+    /* package access */boolean hasUnexecutedRequests(ClientRequest[] requests) {
+        for (ClientRequest req : requests) {
+            RequestId reqId = req.getRequestId();
+            Reply prevReply = executedRequests.get(reqId.getClientId());
+            if (prevReply == null)
+                return true;
+            if (prevReply.getRequestId().getSeqNumber() < reqId.getSeqNumber())
+                return true;
+        }
+        return false;
+    }
+
+}