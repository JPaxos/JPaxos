package lsr.paxos.replica;

import java.util.ArrayList;
import java.util.LinkedList;
import java.util.List;
import java.util.Map;
import java.util.Queue;
<<<<<<< HEAD
import java.util.Vector;
=======
>>>>>>> 19d52295
import java.util.logging.Level;
import java.util.logging.Logger;

import lsr.common.ClientRequest;
import lsr.common.Pair;
import lsr.common.Reply;
<<<<<<< HEAD
import lsr.common.ClientRequest;
=======
>>>>>>> 19d52295
import lsr.common.SingleThreadDispatcher;
import lsr.paxos.Snapshot;
import lsr.service.Service;

/**
 * This class is responsible for generating correct sequence number of executed
 * request and passing it to underlying service. It also keeps track of snapshot
 * (made by service or received from paxos) and updates state of underlying
 * service and request sequence number.
 * <p>
 * It is used because batching is used in paxos protocol. One consensus instance
 * can contain more than one request from client. Because of that sequence
 * number of executed request on service is different than id of consensus
 * instance. Assume we have following instances decided:
 * 
 * <pre>
 * ConsensusInstance 0
 *   Request 0
 *   Request 1
 * ConsensusInstance 1
 *   Request 2
 *   Request 3
 *   Request 4
 * ConsensusInstance 2
 *   Request 5
 * </pre>
 * The first consensus instance contains 2 requests, second contains 3 requests
 * and the last instance contains only one request. It is important that we call
 * <code>execute()</code> method on underlying service with following arguments:
 * 
 * <pre>
 * service.execute(Request0, 0)
 * service.execute(Request1, 1)
 * service.execute(Request2, 2)
 * service.execute(Request3, 3)
 * service.execute(Request4, 4)
 * service.execute(Request5, 5)
 * </pre>
 * <p>
 * 
 * Usage example:
 * <p>
 * Execute consensus instances on service proxy:
 * 
 * <pre>
 * Service service = ...;
 * Map<Integer, List<Reply>> responsesCache = ...;
 * SingleThreadDispatcher dispatcher = ...;
 * ConsensusInstance[] instances = ...; 
 * 
 * ServiceProxy proxy = new ServiceProxy(service, responsesCatche, dispatcher);
 * for(ConsensusInstance instance : instances) {
 *   for(Request request : batcher.unpack(instance.getValue()) {
 *     byte[] result = proxy.execute(request);
 *     responsesCache.put(instance.getId(), new Reply(request.getRequestId(), result));
 *   }
 *   proxy.instanceExecuted(instance.getId());
 * }
 * </pre>
 * Update service from snapshot:
 * 
 * <pre>
 * Snapshot snapshot = ...; // from paxos protocol or from disc
 * 
 * proxy.updateToSnapshot(snapshot);
 * </pre>
 * 
 * @see Service
 */
public class ServiceProxy implements SnapshotListener {

    /**
     * Sorted list of request sequence number starting each consensus instance.
     * <p>
     * Example. Assume we executed following consensus instances:
     * 
     * <pre>
     * ConsensusInstance 0
     *   Request 0
     *   Request 1
     * ConsensusInstance 1
     *   Request 2
     *   Request 3
     *   Request 4
     * ConsensusInstance 2
     *   Request 5
     * </pre>
     * 
     * Then this list will contain following pairs:
     * 
     * <pre>
     * [0, 0]
     * [1, 2]
     * [2, 5]
     * </pre>
     * 
     * The sequence number of first request in consensus instance 2 is 5, etc.
     */
    private LinkedList<Pair<Integer, Integer>> startingSeqNo =
            new LinkedList<Pair<Integer, Integer>>();

    /** The sequence number of next request passed to service. */
    private int nextSeqNo = 0;

    /** The sequence number of first request executed after last snapshot. */
    private int lastSnapshotNextSeqNo = -1;

    /**
     * Describes how many requests on should be skipped. Used only after
     * updating from snapshot.
     */
    private int skip = 0;

    /**
     * Holds responses for skipped requests. Used only after updating from
     * snapshot.
     */
    private Queue<Reply> skippedCache;

    /** Used for keeping requestId for snapshot purposes. */
    private ClientRequest currentRequest;

    private final Service service;
    private final List<SnapshotListener2> listeners = new ArrayList<SnapshotListener2>();
    /** Reference on replica's response cache (instance->responses) */
    private final Map<Integer, List<Reply>> responsesCache;
    private final SingleThreadDispatcher replicaDispatcher;

    /**
     * Creates new <code>ServiceProxy</code> instance.
     * 
     * @param service - the service wrapped by this proxy
     * @param responsesCache - the cache of responses from service
     * @param replicaDispatcher - the dispatcher used in replica
     */
    public ServiceProxy(Service service, Map<Integer, List<Reply>> responsesCache,
                        SingleThreadDispatcher replicaDispatcher) {
        this.service = service;
        this.replicaDispatcher = replicaDispatcher;
        service.addSnapshotListener(this);
        this.responsesCache = responsesCache;
        startingSeqNo.add(new Pair<Integer, Integer>(0, 0));
    }

    /**
     * Executes the request on underlying service with correct sequence number.
     * 
     * @param request - the request to execute on service
     * @return the reply from service
     */
    public byte[] execute(ClientRequest request) {
        nextSeqNo++;
        if (skip > 0) {
            skip--;
            assert !skippedCache.isEmpty();
            return skippedCache.poll().getValue();
        } else {
            currentRequest = request;
            long nanos = 0;
            if (logger.isLoggable(Level.FINE)) {
<<<<<<< HEAD
                logger.fine("Passing request to be executed to service: " + request + " as " + (nextSeqNo - 1));
=======
                logger.fine("Passing request to be executed to service: " + request + " as " +
                            (nextSeqNo - 1));
>>>>>>> 19d52295
                nanos = System.nanoTime();
            }
            byte[] result = service.execute(request.getValue(), nextSeqNo - 1);
            if (logger.isLoggable(Level.FINE)) {
                nanos = System.nanoTime() - nanos;
                logger.fine("Request " + request + " execution took " + nanos + " nanoseconds");
            }
            return result;
        }
    }

    /**
     * Notifies this service proxy that all request from specified consensus
     * instance has been executed.
     * 
     * @param instanceId - the id of executed consensus instance
     */
    public void instanceExecuted(int instanceId) {
        assert responsesCache.containsKey(instanceId + 1);
        startingSeqNo.add(new Pair<Integer, Integer>(instanceId + 1, nextSeqNo));
    }

    /**
     * Notifies underlying service that it would be good to create snapshot now.
     * <code>Service</code> should check whether this is good moment, and create
     * snapshot if needed.
     */
    public void askForSnapshot() {
        service.askForSnapshot(lastSnapshotNextSeqNo);
    }

    /**
     * Notifies underlying service that size of logs are much bigger than
     * estimated size of snapshot. Not implementing this method may cause
     * slowing down the algorithm, especially in case of network problems and
     * also recovery in case of crash can take more time.
     */
    public void forceSnapshot() {
        service.forceSnapshot(lastSnapshotNextSeqNo);
    }

    /**
     * Updates states of underlying service to specified snapshot.
     * 
     * @param snapshot - the snapshot with newer service state
     */
    public void updateToSnapshot(Snapshot snapshot) {
        lastSnapshotNextSeqNo = snapshot.getNextRequestSeqNo();
        nextSeqNo = snapshot.getStartingRequestSeqNo();
        skip = snapshot.getNextRequestSeqNo() - nextSeqNo;

        skippedCache = new LinkedList<Reply>(snapshot.getPartialResponseCache());

        if (!startingSeqNo.isEmpty() && startingSeqNo.getLast().getValue() > nextSeqNo) {
            logger.warning("The ServiceProxy forced to recover from a snapshot older than the current state. " +
                           "ServiceSeqNo:" +
                           startingSeqNo.getLast().getValue() +
                           " SnapshotSeqNo:" + nextSeqNo);
            truncateStartingSeqNo(nextSeqNo);
        } else {
            startingSeqNo.clear();
            startingSeqNo.add(new Pair<Integer, Integer>(
                    snapshot.getNextInstanceId(),
                    snapshot.getStartingRequestSeqNo()));
        }

        service.updateToSnapshot(lastSnapshotNextSeqNo, snapshot.getValue());
    }

    public void onSnapshotMade(final int nextRequestSeqNo, final byte[] value,
                               final byte[] response) {
        replicaDispatcher.executeAndWait(new Runnable() {
            public void run() {
                if (value == null) {
                    throw new IllegalArgumentException("The snapshot value cannot be null");
                }
                if (nextRequestSeqNo < lastSnapshotNextSeqNo) {
                    throw new IllegalArgumentException("The snapshot is older than previous. " +
                                                       "Next: " + nextRequestSeqNo + ", Last: " +
                                                       lastSnapshotNextSeqNo);
                }
                if (nextRequestSeqNo > nextSeqNo) {
<<<<<<< HEAD
                    logger.warning("The snapshot marked as newer than current state. " +
                                   "nextRequestSeqNo: " + nextRequestSeqNo + ", nextSeqNo: " +
                                   nextSeqNo);
                    throw new IllegalArgumentException(
                            "The snapshot marked as newer than current state. " +
                                    "nextRequestSeqNo: " + nextRequestSeqNo + ", nextSeqNo: "
                                    + nextSeqNo);
=======
                    throw new IllegalArgumentException(
                            "The snapshot marked as newer than current state. " +
                                    "nextRequestSeqNo: " + nextRequestSeqNo + ", nextSeqNo: " +
                                    nextSeqNo);
                }

                if (logger.isLoggable(Level.INFO)) {
                    logger.info("Snapshot up to: " + nextRequestSeqNo);
>>>>>>> 19d52295
                }

                truncateStartingSeqNo(nextRequestSeqNo);
                Pair<Integer, Integer> nextInstanceEntry = startingSeqNo.getFirst();
                assert nextInstanceEntry.getValue() <= nextRequestSeqNo :
                "NextInstance: " + nextInstanceEntry.getValue() + ", nextReqSeqNo: " +
                        nextRequestSeqNo;

                Snapshot snapshot = new Snapshot();

                snapshot.setNextRequestSeqNo(nextRequestSeqNo);
                snapshot.setNextInstanceId(nextInstanceEntry.getKey());
                snapshot.setStartingRequestSeqNo(nextInstanceEntry.getValue());
                snapshot.setValue(value);

                List<Reply> thisInstanceReplies = responsesCache.get(snapshot.getNextInstanceId());
                if (thisInstanceReplies == null) {
                    assert snapshot.getStartingRequestSeqNo() == nextSeqNo;
                    snapshot.setPartialResponseCache(new ArrayList<Reply>(0));
                } else {
                    int localSkip = snapshot.getNextRequestSeqNo() -
                                    snapshot.getStartingRequestSeqNo();

                    boolean hasLastResponse;
                    if (thisInstanceReplies.size() < localSkip) {
                        hasLastResponse = false;
                        snapshot.setPartialResponseCache(new ArrayList<Reply>(
                                thisInstanceReplies.subList(0, localSkip - 1)));
                    } else {
                        snapshot.setPartialResponseCache(new ArrayList<Reply>(
                                thisInstanceReplies.subList(0, localSkip)));
                        hasLastResponse = true;
                    }

                    if (!hasLastResponse) {
                        if (response == null) {
                            throw new IllegalArgumentException(
                                    "If snapshot is executed from within execute() " +
                                            "for current request, the response has to be " +
                                            "given with snapshot");
                        }
                        snapshot.getPartialResponseCache().add(
                                new Reply(currentRequest.getRequestId(), response));
                    }
                }

                lastSnapshotNextSeqNo = nextRequestSeqNo;

                for (SnapshotListener2 listener : listeners) {
                    listener.onSnapshotMade(snapshot);
                }
            }
        });
    }

    /**
     * Informs the service that the recovery process has been finished, i.e.
     * that the service is at least at the state later than by crashing.
     * 
     * Please notice, for some crash-recovery approaches this can mean that the
     * service is a lot further than by crash.
     */
    public void recoveryFinished() {
        service.recoveryFinished();
    }

    /**
     * Registers new listener which will be called every time new snapshot is
     * created by underlying <code>Service</code>.
     * 
     * @param listener - the listener to register
     */
    public void addSnapshotListener(SnapshotListener2 listener) {
        listeners.add(listener);
    }

    /**
     * Unregisters the listener from this network. It will not be called when
     * new snapshot is created by this <code>Service</code>.
     * 
     * @param listener - the listener to unregister
     */
    public void removeSnapshotListener(SnapshotListener2 listener) {
        listeners.add(listener);
    }

    /**
     * Truncates the startingSeqNo list so that value of first pair on the list
     * will be less or equal than specified <code>lowestSeqNo</code> and value
     * of second pair will be greater than <code>lowestSeqNo</code>. In other
     * words, key of first pair will equal to id of consensus instance that
     * contains request with sequence number <code>lowestSeqNo</code>.
     * <p>
     * Example: Given startingSeqNo containing:
     * 
     * <pre>
     * [0, 0]
     * [1, 5]
     * [2, 10]
     * [3, 15]
     * [4, 20]
     * </pre>
     * After truncating to request 12, startingSeqNo will contain:
     * 
     * <pre>
     * [2, 10]
     * [3, 15]
     * [4, 20]
     * </pre>
     * 
     * <pre>
     * 10 <= 12 < 15
     * </pre>
     * 
     * @param lowestSeqNo
     */
    private void truncateStartingSeqNo(int lowestSeqNo) {
        Pair<Integer, Integer> previous = null;
        while (!startingSeqNo.isEmpty() && startingSeqNo.getFirst().getValue() <= lowestSeqNo) {
            previous = startingSeqNo.pollFirst();
        }

        if (previous != null) {
            startingSeqNo.addFirst(previous);
        }
    }

    private final static Logger logger = Logger.getLogger(ServiceProxy.class.getCanonicalName());
}<|MERGE_RESOLUTION|>--- conflicted
+++ resolved
@@ -5,20 +5,12 @@
 import java.util.List;
 import java.util.Map;
 import java.util.Queue;
-<<<<<<< HEAD
-import java.util.Vector;
-=======
->>>>>>> 19d52295
 import java.util.logging.Level;
 import java.util.logging.Logger;
 
 import lsr.common.ClientRequest;
 import lsr.common.Pair;
 import lsr.common.Reply;
-<<<<<<< HEAD
-import lsr.common.ClientRequest;
-=======
->>>>>>> 19d52295
 import lsr.common.SingleThreadDispatcher;
 import lsr.paxos.Snapshot;
 import lsr.service.Service;
@@ -179,12 +171,8 @@
             currentRequest = request;
             long nanos = 0;
             if (logger.isLoggable(Level.FINE)) {
-<<<<<<< HEAD
-                logger.fine("Passing request to be executed to service: " + request + " as " + (nextSeqNo - 1));
-=======
                 logger.fine("Passing request to be executed to service: " + request + " as " +
                             (nextSeqNo - 1));
->>>>>>> 19d52295
                 nanos = System.nanoTime();
             }
             byte[] result = service.execute(request.getValue(), nextSeqNo - 1);
@@ -267,15 +255,6 @@
                                                        lastSnapshotNextSeqNo);
                 }
                 if (nextRequestSeqNo > nextSeqNo) {
-<<<<<<< HEAD
-                    logger.warning("The snapshot marked as newer than current state. " +
-                                   "nextRequestSeqNo: " + nextRequestSeqNo + ", nextSeqNo: " +
-                                   nextSeqNo);
-                    throw new IllegalArgumentException(
-                            "The snapshot marked as newer than current state. " +
-                                    "nextRequestSeqNo: " + nextRequestSeqNo + ", nextSeqNo: "
-                                    + nextSeqNo);
-=======
                     throw new IllegalArgumentException(
                             "The snapshot marked as newer than current state. " +
                                     "nextRequestSeqNo: " + nextRequestSeqNo + ", nextSeqNo: " +
@@ -284,7 +263,6 @@
 
                 if (logger.isLoggable(Level.INFO)) {
                     logger.info("Snapshot up to: " + nextRequestSeqNo);
->>>>>>> 19d52295
                 }
 
                 truncateStartingSeqNo(nextRequestSeqNo);
