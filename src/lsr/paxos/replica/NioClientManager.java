package lsr.paxos.replica;

import static lsr.common.ProcessDescriptor.processDescriptor;

import java.io.IOException;
import java.net.InetSocketAddress;
import java.nio.channels.SelectionKey;
import java.nio.channels.ServerSocketChannel;
import java.nio.channels.SocketChannel;
import java.util.logging.Level;
import java.util.logging.Logger;

import lsr.common.ProcessDescriptor;
import lsr.common.nio.AcceptHandler;
import lsr.common.nio.ReaderAndWriter;
import lsr.common.nio.SelectorThread;

/**
 * This class is responsible for accepting new connections from the client. It
 * uses java nio package, so it is possible to handle more client connections.
 * Every client connection is then handled by new <code>NioClientProxy</code>
 * instance. To start waiting for client connection, start method has to be
 * invoked.
 * 
 * @see NioClientProxy
 */
public class NioClientManager implements AcceptHandler {
<<<<<<< HEAD
    /** How many selector threads to use */
    public static final String SELECTOR_THREADS = "replica.SelectorThreads";
    public static final int DEFAULT_SELECTOR_THREADS = -1;

    private final SelectorThread[] selectorThreads;
    private int nextThread = 0;
    private final int localPort;
    private final IdGenerator idGenerator;
    private final RequestManager requestManager;
    private ServerSocketChannel serverSocketChannel;
    private volatile boolean started = false;
=======

    private final SelectorThread[] selectorThreads;
    private int nextThread = 0;
    private final ClientRequestManager requestManager;
    private ServerSocketChannel serverSocketChannel = null;
>>>>>>> 19d52295

    /**
     * Creates new client manager.
     * 
     * @param localPort - the listen port for client connections
     * @param requestManager - callback invoked every time new message is
     *            received by client
     * @param idGenerator - generator used to allocate id's for clients
     * @throws IOException if creating selector failed
     */
    public NioClientManager(ClientRequestManager requestManager)
            throws IOException {
        this.requestManager = requestManager;
        requestManager.setClientManager(this);

<<<<<<< HEAD
        // TODO: JK: Why is it here? Transport it to process descriptor.
        int nSelectors = ProcessDescriptor.getInstance().config.getIntProperty(
                SELECTOR_THREADS,
                DEFAULT_SELECTOR_THREADS);
=======
        int nSelectors = processDescriptor.selectorThreadCount;
>>>>>>> 19d52295
        if (nSelectors == -1) {
            nSelectors = NioClientManager.computeNSelectors();
        } else {
            if (nSelectors < 0) {
<<<<<<< HEAD
                throw new IOException("Invalid value for property " + SELECTOR_THREADS + ": " +
                                      nSelectors);
            }
        }
        logger.config(SELECTOR_THREADS + "=" + nSelectors);
=======
                throw new IOException("Invalid value for property " +
                                      ProcessDescriptor.SELECTOR_THREADS + ": " + nSelectors);
            }
        }
        logger.config("Real " + ProcessDescriptor.SELECTOR_THREADS + "=" + nSelectors);
>>>>>>> 19d52295

        selectorThreads = new SelectorThread[nSelectors];
        for (int i = 0; i < selectorThreads.length; i++) {
            selectorThreads[i] = new SelectorThread(i);
        }
<<<<<<< HEAD

        requestManager.setNioClientManager(this);
=======
>>>>>>> 19d52295
    }

    public void executeInAllSelectors(Runnable r) {
        for (SelectorThread sThread : selectorThreads) {
            sThread.beginInvoke(r);
        }
    }

<<<<<<< HEAD
    private static int computeNSelectors() {
        int nProcessors = Runtime.getRuntime().availableProcessors();
        int n;
        // Values determined empirically based on tests on 24 core Opteron
        // system.
        if (nProcessors < 3) {
            n = 1;
        } else if (nProcessors < 5) {
            n = 2;
        } else if (nProcessors < 7) {
            n = 3;
        } else if (nProcessors < 9) {
            n = 4;
        } else if (nProcessors < 17) {
            n = 5;
        } else {
            n = 6;
        }
        logger.info("Number of selector threads computed dynamically. Processors: " + nProcessors +
                    ", selectors: " + n);
        return n;
    }

=======
>>>>>>> 19d52295
    /**
     * Starts listening and handling client connections.
     * 
     * @throws IOException if error occurs while preparing socket channel
     */
    public void start() throws IOException {
        assert serverSocketChannel == null : "Start called more than once";
        serverSocketChannel = ServerSocketChannel.open();
        int localPort = processDescriptor.getLocalProcess().getClientPort();
        serverSocketChannel.socket().bind(new InetSocketAddress(localPort));

        selectorThreads[0].scheduleRegisterChannel(serverSocketChannel, SelectionKey.OP_ACCEPT,
                this);
        for (int i = 0; i < selectorThreads.length; i++) {
            selectorThreads[i].start();
        }
<<<<<<< HEAD
        started = true;
    }

    public boolean isStarted() {
        return started;
=======
>>>>>>> 19d52295
    }

    /**
     * This method is called by <code>SelectorThread</code> every time new
     * connection from client can be accepted. After accepting, new
     * <code>NioClientProxy</code> is created to handle this connection.
     */
    public void handleAccept() {
        SocketChannel socketChannel = null;
        try {
            socketChannel = serverSocketChannel.accept();
        } catch (IOException e) {
            /*
             * TODO: (NS) probably too many open files exception, but i don't
             * know what to do then; is server socket channel valid after
             * throwing this exception?; if yes can we just ignore it and wait
             * for new connections?
             */
            throw new RuntimeException(e);
        }
        selectorThreads[0].addChannelInterest(serverSocketChannel, SelectionKey.OP_ACCEPT);

<<<<<<< HEAD
        // if accepting was successful create new client proxy
        if (socketChannel != null) {
            try {
                SelectorThread selectorThread = getNextThread();
                ReaderAndWriter raw = new ReaderAndWriter(socketChannel, selectorThread);
                new NioClientProxy(raw, requestManager, idGenerator);
                if (logger.isLoggable(Level.FINE)) {
                    logger.fine("Connection from " + socketChannel.socket().getInetAddress());
                }
            } catch (IOException e) {
                // TODO: probably registering to selector has failed; should we
                // just close the client connection?
                logger.log(
                        Level.SEVERE,
                        "probably registering to selector has failed; should we just close the client connection?",
                        e);
=======
        assert socketChannel != null;

        try {
            SelectorThread selectorThread = getNextThread();
            ReaderAndWriter raw = new ReaderAndWriter(socketChannel, selectorThread);
            new NioClientProxy(raw, requestManager);
            if (logger.isLoggable(Level.FINE)) {
                logger.fine("Connection from " + socketChannel.socket().getInetAddress());
>>>>>>> 19d52295
            }
        } catch (IOException e) {
            throw new RuntimeException("Failed to set tcpNoDelay somewhere below. Let's die.",
                    e);
        }
    }

    public SelectorThread getNextThread() {
        SelectorThread t = selectorThreads[nextThread];
        nextThread = (nextThread + 1) % selectorThreads.length;
        return t;
    }

    private static int computeNSelectors() {
        int nProcessors = Runtime.getRuntime().availableProcessors();
        int n;

        /*
         * (NS) Values determined empirically based on tests on 24 core Opteron
         * system.
         */
        if (nProcessors < 3) {
            n = 1;
        } else if (nProcessors < 5) {
            n = 2;
        } else if (nProcessors < 7) {
            n = 3;
        } else if (nProcessors < 9) {
            n = 4;
        } else if (nProcessors < 17) {
            n = 5;
        } else {
            n = 6;
        }
        logger.info("Number of selector threads selected basing on static tables. Processors: " +
                    nProcessors +
                    ", selectors: " + n);
        return n;
    }

    private final static Logger logger = Logger.getLogger(NioClientManager.class.getCanonicalName());

}
<|MERGE_RESOLUTION|>--- conflicted
+++ resolved
@@ -1,246 +1,159 @@
-package lsr.paxos.replica;
-
-import static lsr.common.ProcessDescriptor.processDescriptor;
-
-import java.io.IOException;
-import java.net.InetSocketAddress;
-import java.nio.channels.SelectionKey;
-import java.nio.channels.ServerSocketChannel;
-import java.nio.channels.SocketChannel;
-import java.util.logging.Level;
-import java.util.logging.Logger;
-
-import lsr.common.ProcessDescriptor;
-import lsr.common.nio.AcceptHandler;
-import lsr.common.nio.ReaderAndWriter;
-import lsr.common.nio.SelectorThread;
-
-/**
- * This class is responsible for accepting new connections from the client. It
- * uses java nio package, so it is possible to handle more client connections.
- * Every client connection is then handled by new <code>NioClientProxy</code>
- * instance. To start waiting for client connection, start method has to be
- * invoked.
- * 
- * @see NioClientProxy
- */
-public class NioClientManager implements AcceptHandler {
-<<<<<<< HEAD
-    /** How many selector threads to use */
-    public static final String SELECTOR_THREADS = "replica.SelectorThreads";
-    public static final int DEFAULT_SELECTOR_THREADS = -1;
-
-    private final SelectorThread[] selectorThreads;
-    private int nextThread = 0;
-    private final int localPort;
-    private final IdGenerator idGenerator;
-    private final RequestManager requestManager;
-    private ServerSocketChannel serverSocketChannel;
-    private volatile boolean started = false;
-=======
-
-    private final SelectorThread[] selectorThreads;
-    private int nextThread = 0;
-    private final ClientRequestManager requestManager;
-    private ServerSocketChannel serverSocketChannel = null;
->>>>>>> 19d52295
-
-    /**
-     * Creates new client manager.
-     * 
-     * @param localPort - the listen port for client connections
-     * @param requestManager - callback invoked every time new message is
-     *            received by client
-     * @param idGenerator - generator used to allocate id's for clients
-     * @throws IOException if creating selector failed
-     */
-    public NioClientManager(ClientRequestManager requestManager)
-            throws IOException {
-        this.requestManager = requestManager;
-        requestManager.setClientManager(this);
-
-<<<<<<< HEAD
-        // TODO: JK: Why is it here? Transport it to process descriptor.
-        int nSelectors = ProcessDescriptor.getInstance().config.getIntProperty(
-                SELECTOR_THREADS,
-                DEFAULT_SELECTOR_THREADS);
-=======
-        int nSelectors = processDescriptor.selectorThreadCount;
->>>>>>> 19d52295
-        if (nSelectors == -1) {
-            nSelectors = NioClientManager.computeNSelectors();
-        } else {
-            if (nSelectors < 0) {
-<<<<<<< HEAD
-                throw new IOException("Invalid value for property " + SELECTOR_THREADS + ": " +
-                                      nSelectors);
-            }
-        }
-        logger.config(SELECTOR_THREADS + "=" + nSelectors);
-=======
-                throw new IOException("Invalid value for property " +
-                                      ProcessDescriptor.SELECTOR_THREADS + ": " + nSelectors);
-            }
-        }
-        logger.config("Real " + ProcessDescriptor.SELECTOR_THREADS + "=" + nSelectors);
->>>>>>> 19d52295
-
-        selectorThreads = new SelectorThread[nSelectors];
-        for (int i = 0; i < selectorThreads.length; i++) {
-            selectorThreads[i] = new SelectorThread(i);
-        }
-<<<<<<< HEAD
-
-        requestManager.setNioClientManager(this);
-=======
->>>>>>> 19d52295
-    }
-
-    public void executeInAllSelectors(Runnable r) {
-        for (SelectorThread sThread : selectorThreads) {
-            sThread.beginInvoke(r);
-        }
-    }
-
-<<<<<<< HEAD
-    private static int computeNSelectors() {
-        int nProcessors = Runtime.getRuntime().availableProcessors();
-        int n;
-        // Values determined empirically based on tests on 24 core Opteron
-        // system.
-        if (nProcessors < 3) {
-            n = 1;
-        } else if (nProcessors < 5) {
-            n = 2;
-        } else if (nProcessors < 7) {
-            n = 3;
-        } else if (nProcessors < 9) {
-            n = 4;
-        } else if (nProcessors < 17) {
-            n = 5;
-        } else {
-            n = 6;
-        }
-        logger.info("Number of selector threads computed dynamically. Processors: " + nProcessors +
-                    ", selectors: " + n);
-        return n;
-    }
-
-=======
->>>>>>> 19d52295
-    /**
-     * Starts listening and handling client connections.
-     * 
-     * @throws IOException if error occurs while preparing socket channel
-     */
-    public void start() throws IOException {
-        assert serverSocketChannel == null : "Start called more than once";
-        serverSocketChannel = ServerSocketChannel.open();
-        int localPort = processDescriptor.getLocalProcess().getClientPort();
-        serverSocketChannel.socket().bind(new InetSocketAddress(localPort));
-
-        selectorThreads[0].scheduleRegisterChannel(serverSocketChannel, SelectionKey.OP_ACCEPT,
-                this);
-        for (int i = 0; i < selectorThreads.length; i++) {
-            selectorThreads[i].start();
-        }
-<<<<<<< HEAD
-        started = true;
-    }
-
-    public boolean isStarted() {
-        return started;
-=======
->>>>>>> 19d52295
-    }
-
-    /**
-     * This method is called by <code>SelectorThread</code> every time new
-     * connection from client can be accepted. After accepting, new
-     * <code>NioClientProxy</code> is created to handle this connection.
-     */
-    public void handleAccept() {
-        SocketChannel socketChannel = null;
-        try {
-            socketChannel = serverSocketChannel.accept();
-        } catch (IOException e) {
-            /*
-             * TODO: (NS) probably too many open files exception, but i don't
-             * know what to do then; is server socket channel valid after
-             * throwing this exception?; if yes can we just ignore it and wait
-             * for new connections?
-             */
-            throw new RuntimeException(e);
-        }
-        selectorThreads[0].addChannelInterest(serverSocketChannel, SelectionKey.OP_ACCEPT);
-
-<<<<<<< HEAD
-        // if accepting was successful create new client proxy
-        if (socketChannel != null) {
-            try {
-                SelectorThread selectorThread = getNextThread();
-                ReaderAndWriter raw = new ReaderAndWriter(socketChannel, selectorThread);
-                new NioClientProxy(raw, requestManager, idGenerator);
-                if (logger.isLoggable(Level.FINE)) {
-                    logger.fine("Connection from " + socketChannel.socket().getInetAddress());
-                }
-            } catch (IOException e) {
-                // TODO: probably registering to selector has failed; should we
-                // just close the client connection?
-                logger.log(
-                        Level.SEVERE,
-                        "probably registering to selector has failed; should we just close the client connection?",
-                        e);
-=======
-        assert socketChannel != null;
-
-        try {
-            SelectorThread selectorThread = getNextThread();
-            ReaderAndWriter raw = new ReaderAndWriter(socketChannel, selectorThread);
-            new NioClientProxy(raw, requestManager);
-            if (logger.isLoggable(Level.FINE)) {
-                logger.fine("Connection from " + socketChannel.socket().getInetAddress());
->>>>>>> 19d52295
-            }
-        } catch (IOException e) {
-            throw new RuntimeException("Failed to set tcpNoDelay somewhere below. Let's die.",
-                    e);
-        }
-    }
-
-    public SelectorThread getNextThread() {
-        SelectorThread t = selectorThreads[nextThread];
-        nextThread = (nextThread + 1) % selectorThreads.length;
-        return t;
-    }
-
-    private static int computeNSelectors() {
-        int nProcessors = Runtime.getRuntime().availableProcessors();
-        int n;
-
-        /*
-         * (NS) Values determined empirically based on tests on 24 core Opteron
-         * system.
-         */
-        if (nProcessors < 3) {
-            n = 1;
-        } else if (nProcessors < 5) {
-            n = 2;
-        } else if (nProcessors < 7) {
-            n = 3;
-        } else if (nProcessors < 9) {
-            n = 4;
-        } else if (nProcessors < 17) {
-            n = 5;
-        } else {
-            n = 6;
-        }
-        logger.info("Number of selector threads selected basing on static tables. Processors: " +
-                    nProcessors +
-                    ", selectors: " + n);
-        return n;
-    }
-
-    private final static Logger logger = Logger.getLogger(NioClientManager.class.getCanonicalName());
-
-}
+package lsr.paxos.replica;
+
+import static lsr.common.ProcessDescriptor.processDescriptor;
+
+import java.io.IOException;
+import java.net.InetSocketAddress;
+import java.nio.channels.SelectionKey;
+import java.nio.channels.ServerSocketChannel;
+import java.nio.channels.SocketChannel;
+import java.util.logging.Level;
+import java.util.logging.Logger;
+
+import lsr.common.ProcessDescriptor;
+import lsr.common.nio.AcceptHandler;
+import lsr.common.nio.ReaderAndWriter;
+import lsr.common.nio.SelectorThread;
+
+/**
+ * This class is responsible for accepting new connections from the client. It
+ * uses java nio package, so it is possible to handle more client connections.
+ * Every client connection is then handled by new <code>NioClientProxy</code>
+ * instance. To start waiting for client connection, start method has to be
+ * invoked.
+ * 
+ * @see NioClientProxy
+ */
+public class NioClientManager implements AcceptHandler {
+
+    private final SelectorThread[] selectorThreads;
+    private int nextThread = 0;
+    private final ClientRequestManager requestManager;
+    private ServerSocketChannel serverSocketChannel = null;
+
+    /**
+     * Creates new client manager.
+     * 
+     * @param localPort - the listen port for client connections
+     * @param requestManager - callback invoked every time new message is
+     *            received by client
+     * @param idGenerator - generator used to allocate id's for clients
+     * @throws IOException if creating selector failed
+     */
+    public NioClientManager(ClientRequestManager requestManager)
+            throws IOException {
+        this.requestManager = requestManager;
+        requestManager.setClientManager(this);
+
+        int nSelectors = processDescriptor.selectorThreadCount;
+        if (nSelectors == -1) {
+            nSelectors = NioClientManager.computeNSelectors();
+        } else {
+            if (nSelectors < 0) {
+                throw new IOException("Invalid value for property " +
+                                      ProcessDescriptor.SELECTOR_THREADS + ": " + nSelectors);
+            }
+        }
+        logger.config("Real " + ProcessDescriptor.SELECTOR_THREADS + "=" + nSelectors);
+
+        selectorThreads = new SelectorThread[nSelectors];
+        for (int i = 0; i < selectorThreads.length; i++) {
+            selectorThreads[i] = new SelectorThread(i);
+        }
+    }
+
+    public void executeInAllSelectors(Runnable r) {
+        for (SelectorThread sThread : selectorThreads) {
+            sThread.beginInvoke(r);
+        }
+    }
+
+    /**
+     * Starts listening and handling client connections.
+     * 
+     * @throws IOException if error occurs while preparing socket channel
+     */
+    public void start() throws IOException {
+        assert serverSocketChannel == null : "Start called more than once";
+        serverSocketChannel = ServerSocketChannel.open();
+        int localPort = processDescriptor.getLocalProcess().getClientPort();
+        serverSocketChannel.socket().bind(new InetSocketAddress(localPort));
+
+        SelectorThread selectorThread = getNextThread();
+        selectorThread.scheduleRegisterChannel(serverSocketChannel, SelectionKey.OP_ACCEPT, this);
+        for (int i = 0; i < selectorThreads.length; i++) {
+            selectorThreads[i].start();
+        }
+    }
+
+    /**
+     * This method is called by <code>SelectorThread</code> every time new
+     * connection from client can be accepted. After accepting, new
+     * <code>NioClientProxy</code> is created to handle this connection.
+     */
+    public void handleAccept() {
+        SocketChannel socketChannel = null;
+        try {
+            socketChannel = serverSocketChannel.accept();
+        } catch (IOException e) {
+            /*
+             * TODO: (NS) probably too many open files exception, but i don't
+             * know what to do then; is server socket channel valid after
+             * throwing this exception?; if yes can we just ignore it and wait
+             * for new connections?
+             */
+            throw new RuntimeException(e);
+        }
+        selectorThreads[0].addChannelInterest(serverSocketChannel, SelectionKey.OP_ACCEPT);
+
+        assert socketChannel != null;
+
+        try {
+            SelectorThread selectorThread = getNextThread();
+            ReaderAndWriter raw = new ReaderAndWriter(socketChannel, selectorThread);
+            new NioClientProxy(raw, requestManager);
+            if (logger.isLoggable(Level.FINE)) {
+                logger.fine("Connection from " + socketChannel.socket().getInetAddress());
+            }
+        } catch (IOException e) {
+            throw new RuntimeException("Failed to set tcpNoDelay somewhere below. Let's die.",
+                    e);
+        }
+    }
+
+    public SelectorThread getNextThread() {
+        SelectorThread t = selectorThreads[nextThread];
+        nextThread = (nextThread + 1) % selectorThreads.length;
+        return t;
+    }
+
+    private static int computeNSelectors() {
+        int nProcessors = Runtime.getRuntime().availableProcessors();
+        int n;
+
+        /*
+         * (NS) Values determined empirically based on tests on 24 core Opteron
+         * system.
+         */
+        if (nProcessors < 3) {
+            n = 1;
+        } else if (nProcessors < 5) {
+            n = 2;
+        } else if (nProcessors < 7) {
+            n = 3;
+        } else if (nProcessors < 9) {
+            n = 4;
+        } else if (nProcessors < 17) {
+            n = 5;
+        } else {
+            n = 6;
+        }
+        logger.info("Number of selector threads selected basing on static tables. Processors: " +
+                    nProcessors +
+                    ", selectors: " + n);
+        return n;
+    }
+
+    private final static Logger logger = Logger.getLogger(NioClientManager.class.getCanonicalName());
+
+}