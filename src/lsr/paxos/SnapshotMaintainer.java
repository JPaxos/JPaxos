--- conflicted
+++ resolved
@@ -1,165 +1,157 @@
-package lsr.paxos;
-
-import static lsr.common.ProcessDescriptor.processDescriptor;
-
-import java.util.logging.Level;
-import java.util.logging.Logger;
-
-import lsr.common.MovingAverage;
-import lsr.common.SingleThreadDispatcher;
-import lsr.paxos.storage.LogListener;
-import lsr.paxos.storage.Storage;
-
-/**
- * This class is informed when the log size is changed, asking the state machine
- * (if necessary) for a snapshot.
- * 
- * If a snapshot is created by the state machine, SnapshotMaintainer writes it
- * to storage and truncates logs.
- */
-public class SnapshotMaintainer implements LogListener {
-
-    private final Storage storage;
-
-    /** Current snapshot size estimate */
-    private MovingAverage snapshotByteSizeEstimate = new MovingAverage(0.75,
-            processDescriptor.firstSnapshotSizeEstimate);
-
-    /**
-     * After how many new instances we are recalculating if snapshot is needed.
-     * By default it's 1/5 of instances for last snapshot.
-     */
-    private int samplingRate = processDescriptor.minSnapshotSampling;
-
-    /** Instance, by which we calculated last time if we need snapshot */
-    private int lastSamplingInstance = 0;
-
-    private final SingleThreadDispatcher paxosDispatcher;
-    private final SnapshotProvider snapshotProvider;
-
-    /** Indicates if we asked for snapshot */
-    private boolean askedForSnapshot = false;
-
-    /** if we forced for snapshot */
-    private boolean forcedSnapshot = false;
-
-    public SnapshotMaintainer(Storage storage, SingleThreadDispatcher dispatcher,
-                              SnapshotProvider replica) {
-        this.storage = storage;
-        this.paxosDispatcher = dispatcher;
-        this.snapshotProvider = replica;
-    }
-
-    /** Receives a snapshot from state machine, records it and truncates the log */
-    public void onSnapshotMade(final Snapshot snapshot) {
-        // Called by the Replica thread. Queue it for execution on the Paxos
-        // dispatcher.
-        paxosDispatcher.submit(new Runnable() {
-            public void run() {
-
-                if (logger.isLoggable(Level.FINE)) {
-                    logger.fine("Snapshot made. next instance: " + snapshot.getNextInstanceId());
-                }
-
-                int previousSnapshotInstanceId = 0;
-
-                Snapshot lastSnapshot = storage.getLastSnapshot();
-                if (lastSnapshot != null) {
-                    previousSnapshotInstanceId = lastSnapshot.getNextInstanceId();
-
-                    if (previousSnapshotInstanceId > snapshot.getNextInstanceId()) {
-                        logger.warning("Got snapshot older than current one! Dropping.");
-                        return;
-                    }
-                }
-
-                storage.setLastSnapshot(snapshot);
-
-                storage.getLog().truncateBelow(previousSnapshotInstanceId);
-                askedForSnapshot = forcedSnapshot = false;
-                snapshotByteSizeEstimate.add(snapshot.byteSize());
-
-                if (logger.isLoggable(Level.FINE)) {
-                    logger.fine("Snapshot received from state machine for:" +
-                                snapshot.getNextInstanceId() + "(previous: " +
-                                previousSnapshotInstanceId + ") New size estimate: " +
-                                snapshotByteSizeEstimate.get());
-                }
-
-                samplingRate = Math.max(
-                        (snapshot.getNextInstanceId() - previousSnapshotInstanceId) / 5,
-                        processDescriptor.minSnapshotSampling);
-            }
-        });
-    }
-
-    /**
-     * Decides if a snapshot needs to be requested based on the current size of
-     * the log
-     */
-    public void logSizeChanged(int newsize) {
-        assert paxosDispatcher.amIInDispatcher() : "Only Dispatcher thread allowed. Called from " +
-                                                   Thread.currentThread().getName();
-
-        if (askedForSnapshot && forcedSnapshot) {
-            return;
-        }
-
-        if ((storage.getLog().getNextId() - lastSamplingInstance) < samplingRate) {
-            return;
-        }
-
-        lastSamplingInstance = storage.getLog().getNextId();
-        Snapshot lastSnapshot = storage.getLastSnapshot();
-        int lastSnapshotInstance = lastSnapshot == null ? 0 : lastSnapshot.getNextInstanceId();
-
-        long logByteSize = storage.getLog().byteSizeBetween(lastSnapshotInstance,
-                storage.getFirstUncommitted());
-
-        if (logger.isLoggable(Level.FINE)) {
-            logger.fine("Calculated log size for " + logByteSize);
-        }
-
-        // Don't do a snapshot if the log is too small
-        if (logByteSize < processDescriptor.snapshotMinLogSize) {
-            return;
-        }
-
-        double sizeRatio = logByteSize / snapshotByteSizeEstimate.get();
-
-        if (!askedForSnapshot) {
-<<<<<<< HEAD
-            if (sizeRatio < ProcessDescriptor.getInstance().snapshotAskRatio) {
-=======
-            if (sizeRatio < processDescriptor.snapshotAskRatio) {
->>>>>>> 19d52295
-                return;
-            }
-
-            logger.fine("Asking state machine for shapshot");
-
-            snapshotProvider.askForSnapshot();
-            askedForSnapshot = true;
-            return;
-        }
-
-        if (!forcedSnapshot) {
-<<<<<<< HEAD
-            if (sizeRatio < ProcessDescriptor.getInstance().snapshotForceRatio) {
-=======
-            if (sizeRatio < processDescriptor.snapshotForceRatio) {
->>>>>>> 19d52295
-                return;
-            }
-
-            logger.fine("Forcing state machine to do shapshot");
-
-            snapshotProvider.forceSnapshot();
-            forcedSnapshot = true;
-            return;
-        }
-
-    }
-
-    private final static Logger logger = Logger.getLogger(SnapshotMaintainer.class.getCanonicalName());
-}
+package lsr.paxos;
+
+import static lsr.common.ProcessDescriptor.processDescriptor;
+
+import java.util.logging.Level;
+import java.util.logging.Logger;
+
+import lsr.common.MovingAverage;
+import lsr.common.SingleThreadDispatcher;
+import lsr.paxos.storage.LogListener;
+import lsr.paxos.storage.Storage;
+
+/**
+ * This class is informed when the log size is changed, asking the state machine
+ * (if necessary) for a snapshot.
+ * 
+ * If a snapshot is created by the state machine, SnapshotMaintainer writes it
+ * to storage and truncates logs.
+ */
+public class SnapshotMaintainer implements LogListener {
+
+    private final Storage storage;
+
+    /** Current snapshot size estimate */
+    private MovingAverage snapshotByteSizeEstimate = new MovingAverage(0.75,
+            processDescriptor.firstSnapshotSizeEstimate);
+
+    /**
+     * After how many new instances we are recalculating if snapshot is needed.
+     * By default it's 1/5 of instances for last snapshot.
+     */
+    private int samplingRate = processDescriptor.minSnapshotSampling;
+
+    /** Instance, by which we calculated last time if we need snapshot */
+    private int lastSamplingInstance = 0;
+
+    private final SingleThreadDispatcher paxosDispatcher;
+    private final SnapshotProvider snapshotProvider;
+
+    /** Indicates if we asked for snapshot */
+    private boolean askedForSnapshot = false;
+
+    /** if we forced for snapshot */
+    private boolean forcedSnapshot = false;
+
+    public SnapshotMaintainer(Storage storage, SingleThreadDispatcher dispatcher,
+                              SnapshotProvider replica) {
+        this.storage = storage;
+        this.paxosDispatcher = dispatcher;
+        this.snapshotProvider = replica;
+    }
+
+    /** Receives a snapshot from state machine, records it and truncates the log */
+    public void onSnapshotMade(final Snapshot snapshot) {
+        // Called by the Replica thread. Queue it for execution on the Paxos
+        // dispatcher.
+        paxosDispatcher.submit(new Runnable() {
+            public void run() {
+
+                if (logger.isLoggable(Level.FINE)) {
+                    logger.fine("Snapshot made. next instance: " + snapshot.getNextInstanceId());
+                }
+
+                int previousSnapshotInstanceId = 0;
+
+                Snapshot lastSnapshot = storage.getLastSnapshot();
+                if (lastSnapshot != null) {
+                    previousSnapshotInstanceId = lastSnapshot.getNextInstanceId();
+
+                    if (previousSnapshotInstanceId > snapshot.getNextInstanceId()) {
+                        logger.warning("Got snapshot older than current one! Dropping.");
+                        return;
+                    }
+                }
+
+                storage.setLastSnapshot(snapshot);
+
+                storage.getLog().truncateBelow(previousSnapshotInstanceId);
+                askedForSnapshot = forcedSnapshot = false;
+                snapshotByteSizeEstimate.add(snapshot.getValue().length);
+
+                if (logger.isLoggable(Level.FINE)) {
+                    logger.fine("Snapshot received from state machine for:" +
+                                snapshot.getNextInstanceId() + "(previous: " +
+                                previousSnapshotInstanceId + ") New size estimate: " +
+                                snapshotByteSizeEstimate.get());
+                }
+
+                samplingRate = Math.max(
+                        (snapshot.getNextInstanceId() - previousSnapshotInstanceId) / 5,
+                        processDescriptor.minSnapshotSampling);
+            }
+        });
+    }
+
+    /**
+     * Decides if a snapshot needs to be requested based on the current size of
+     * the log
+     */
+    public void logSizeChanged(int newsize) {
+        assert paxosDispatcher.amIInDispatcher() : "Only Dispatcher thread allowed. Called from " +
+                                                   Thread.currentThread().getName();
+
+        if (askedForSnapshot && forcedSnapshot) {
+            return;
+        }
+
+        if ((storage.getLog().getNextId() - lastSamplingInstance) < samplingRate) {
+            return;
+        }
+
+        lastSamplingInstance = storage.getLog().getNextId();
+        Snapshot lastSnapshot = storage.getLastSnapshot();
+        int lastSnapshotInstance = lastSnapshot == null ? 0 : lastSnapshot.getNextInstanceId();
+
+        long logByteSize = storage.getLog().byteSizeBetween(lastSnapshotInstance,
+                storage.getFirstUncommitted());
+
+        if (logger.isLoggable(Level.FINE)) {
+            logger.fine("Calculated log size for " + logByteSize);
+        }
+
+        // Don't do a snapshot if the log is too small
+        if (logByteSize < processDescriptor.snapshotMinLogSize) {
+            return;
+        }
+
+        double sizeRatio = logByteSize / snapshotByteSizeEstimate.get();
+
+        if (!askedForSnapshot) {
+            if (sizeRatio < processDescriptor.snapshotAskRatio) {
+                return;
+            }
+
+            logger.fine("Asking state machine for shapshot");
+
+            snapshotProvider.askForSnapshot();
+            askedForSnapshot = true;
+            return;
+        }
+
+        if (!forcedSnapshot) {
+            if (sizeRatio < processDescriptor.snapshotForceRatio) {
+                return;
+            }
+
+            logger.fine("Forcing state machine to do shapshot");
+
+            snapshotProvider.forceSnapshot();
+            forcedSnapshot = true;
+            return;
+        }
+
+    }
+
+    private final static Logger logger = Logger.getLogger(SnapshotMaintainer.class.getCanonicalName());
+}