--- conflicted
+++ resolved
@@ -1,566 +1,345 @@
-package lsr.paxos;
-
-<<<<<<< HEAD
-=======
-import static lsr.common.ProcessDescriptor.processDescriptor;
-
->>>>>>> 19d52295
-import java.nio.ByteBuffer;
-import java.util.ArrayList;
-import java.util.concurrent.ArrayBlockingQueue;
-import java.util.concurrent.BlockingQueue;
-import java.util.concurrent.TimeUnit;
-import java.util.logging.Level;
-import java.util.logging.Logger;
-
-<<<<<<< HEAD
-import lsr.common.Dispatcher;
-import lsr.common.ProcessDescriptor;
-import lsr.common.ClientRequest;
-import lsr.common.RequestId;
-import lsr.paxos.core.Paxos;
-import lsr.paxos.core.Proposer;
-import lsr.paxos.statistics.QueueMonitor;
-
-/**
- * Thread responsible to receive and queue client requests and to prepare
- * batches for proposing.
- * 
- * The Selector thread calls the {@link #enqueueClientRequest(ClientRequest)}
-=======
-import lsr.common.MovingAverage;
-import lsr.common.RequestType;
-import lsr.common.SingleThreadDispatcher;
-import lsr.paxos.core.Paxos;
-import lsr.paxos.core.ProposerImpl;
-import lsr.paxos.replica.ClientBatchID;
-import lsr.paxos.replica.ClientRequestBatcher;
-import lsr.paxos.replica.DecideCallback;
-
-/**
- * This batcher is only active on the leader replica. It receives requests or
- * batch IDs, packs them and passes to Paxos for voting.
- */
-/**
- * Thread responsible to receive and queue client requests and to prepare
- * batches for proposing.
- * 
- * The Selector thread calls the {@link #enqueueClientRequest(ClientBatch)}
->>>>>>> 19d52295
- * method when it reads a new request. This method places the request in an
- * internal queue. An internal thread, called Batcher, reads from this queue and
- * packs the request in batches, respecting the size limits, the maximum batch
- * delay and the number of available slots on the send window. When a new batch
- * is ready, the Batcher thread submits to the Dispatcher thread a task that
- * will initiate the proposal of the new batch.
-<<<<<<< HEAD
- * 
- * A new batch is created only when there are slot available on the send window.
- * This ensures that in case of overload, the requests that cannot be served
- * immediately are kept on the internal queue and that the task queue of the
- * Dispatcher thread is not overloaded with batches that cannot be proposed
- * right away.
- * 
-=======
- * 
- * A new batch is created only when there are slot available on the send window.
- * This ensures that in case of overload, the requests that cannot be served
- * immediately are kept on the internal queue and that the task queue of the
- * Dispatcher thread is not overloaded with batches that cannot be proposed
- * right away.
- * 
->>>>>>> 19d52295
- * The internal request queue is also used to throttle the clients, by blocking
- * the selector thread whenever the request queue is full.
- * 
- * @author Nuno Santos (LSR)
- */
-
-public class ActiveBatcher implements Runnable {
-    private static final int BATCH_HEADER_SIZE = 4;
-
-    /*
-     * Architecture
-     * 
-     * Shared queue between Batcher and Protocol thread: pendingProposals.
-     * Batcher add batches directly to pendingProposals, blocking if queue full.
-     * Size of queue is a configuration parameter, independent of window size.
-     * Should be large enough to allow the Batcher thread to work independently
-     * from the Protocol thread for long periods, ie, avoid excessive context
-     * switching. Protocol thread starts a new batch whenever both conditions
-     * are true: - there is a batch available - there is a window slot available
-     * First condition changes from - false to true - when a batch is added to
-     * an empty pendingProposals queue. - true to false - when all batches are
-     * taken from the pendingProposals queue. Second condition changes from -
-     * true to false - whenever the Protocol thread reaches the maximum of
-     * pending proposals. - false to true - if an instance is decided when the
-     * window is full. The Batcher must make the Protocol thread check for
-     * batches whenever there is a new batch available.
-     * 
-     * Proposer.proposeNext() - single point to start new proposals. Called
-     * whenever one of the conditions above may have become true. Tries to start
-<<<<<<< HEAD
-     * as many instances as possible, ie, until either pendingProposals is empty
-     * or all the window slots are taken.
-=======
-     * as many instances as possible, i.e., until either pendingProposals is
-     * empty or all the window slots are taken.
->>>>>>> 19d52295
-     * 
-     * proposeNext() is called in the following situations: - Protocol calls
-     * nextPropose() whenever it decides an instance. - Batcher adds a request
-     * to the queue and, if queue is empty, enqueues a proposal task that will
-     * call proposeNext(). If the queue is not empty, then either the window is
-     * full or proposeNext() did not execute since the last time the Batcher
-     * thread called enqueueRequest. In the first case, proposeNext() will be
-     * called when the next consensus is decided and in the second case the
-     * propose task enqueued by the Batcher thread is still waiting to be
-     * executed.
-<<<<<<< HEAD
-     */
-    /**
-     * Stores client requests. Selector thread enqueues requests, Batcher thread
-     * dequeues.
-     */
-    private final static int MAX_QUEUE_SIZE = 10 * 1024;
-
-    private final BlockingQueue<ClientRequest> queue = new ArrayBlockingQueue<ClientRequest>(
-            MAX_QUEUE_SIZE);
-
-    /**
-     * TODO: (JK) inspect deeply
-     * 
-     * Uses the blocking queue in order to implement synchronization , once the
-     * batcher is requested to stop, SENTINEL is added to the queue in order to
-     * flush requests from incomplete batches.
-     */
-    private static ClientRequest SENTINEL = new ClientRequest(RequestId.NOP, new byte[0]);
-
-    private final int maxBatchSize;
-    private final int maxBatchDelay;
-    private final Proposer proposer;
-    private Thread batcherThread;
-
-=======
-     */
-    /**
-     * Stores client requests. Selector thread enqueues requests, Batcher thread
-     * dequeues.
-     */
-    private final static int MAX_QUEUE_SIZE = 2 * 1024;
-
-    private final BlockingQueue<RequestType> queue = new ArrayBlockingQueue<RequestType>(
-            MAX_QUEUE_SIZE);
-
-    private ClientBatchID SENTINEL = ClientBatchID.NOP;
-
-    private final ProposerImpl proposer;
-    private Thread batcherThread;
-
-    /** see {@link ClientRequestBatcher#PRELONGED_BATCHING_TIME} */
-    public static final int PRELONGED_BATCHING_TIME = ClientRequestBatcher.PRELONGED_BATCHING_TIME;
-
-    private DecideCallback decideCallback = null;
-
->>>>>>> 19d52295
-    /*
-     * Whether the service is suspended (replica not leader) or active (replica
-     * is leader)
-     */
-    private volatile boolean suspended = true;
-
-<<<<<<< HEAD
-    private final Dispatcher paxosDispatcher;
-
-    public ActiveBatcher(Paxos paxos) {
-        this.proposer = paxos.getProposer();
-        this.paxosDispatcher = paxos.getDispatcher();
-        this.maxBatchDelay = ProcessDescriptor.getInstance().maxBatchDelay;
-        this.maxBatchSize = ProcessDescriptor.getInstance().batchingLevel;
-
-        QueueMonitor.getInstance().registerQueue("BatcherQueue", queue);
-=======
-    private final SingleThreadDispatcher paxosDispatcher;
-
-    public ActiveBatcher(Paxos paxos) {
-        this.proposer = (ProposerImpl) paxos.getProposer();
-        this.paxosDispatcher = paxos.getDispatcher();
->>>>>>> 19d52295
-    }
-
-    public void start() {
-        batcherThread = new Thread(this, "Batcher");
-        batcherThread.setDaemon(true);
-        batcherThread.start();
-    }
-
-    /**
-     * Adds a new client request to the list of pending request. Blocks if queue
-     * is full.
-     * 
-     * Called from the Client manager thread when it
-     * 
-     * @param request
-<<<<<<< HEAD
-     * @throws InterruptedException
-     */
-    public boolean enqueueClientRequest(ClientRequest request) throws InterruptedException {
-        // This block is not atomic, so it may happen that suspended is false
-        // when
-        // the test below is done but becomes true before this thread has time
-        // to
-        // put the request in the queue. So some requests might stay in the
-        // queue between
-        // view changes and be re-proposed later. The request will be ignored,
-        // so it
-        // does not violate safety. And it should be rare. Avoiding this
-        // possibility
-        // would require a lock between suspended and put, which would slow down
-        // considerably the good case.
-
-        assert !request.equals(SENTINEL);
-
-        if (suspended) {
-            logger.warning("Enqueueing client request on follower!" + request);
-            return false;
-        }
-        // queue.put(request);
-        // This queue should never fill up, the RequestManager.pendingRequests
-        // queues will enforce flow control.
-        // Use add() to throw an exception if the queue fills up.
-=======
-     * @throws NotLeaderException
-     * @throws InterruptedException
-     */
-    public boolean enqueueClientRequest(RequestType request) {
-        /*
-         * This block is not atomic, so it may happen that suspended is false
-         * when the test below is done, but becomes true before this thread has
-         * time to put the request in the queue. So some requests might stay in
-         * the queue between view changes and be re-proposed later. The request
-         * will be ignored, so it does not violate safety. And it should be
-         * rare. Avoiding this possibility would require a lock between
-         * suspended and put, which would slow down considerably the good case.
-         */
-
-        assert !SENTINEL.equals(request) : request + " " + SENTINEL;
-
-        if (suspended) {
-            logger.warning("Cannot enqueue proposal. Batcher is suspended.");
-            return false;
-        }
-        // This queue should never fill up, the RequestManager.pendingRequests
-        // queues will enforce flow control. Use add() instead of put() to throw
-        // an exception if the queue fills up.
->>>>>>> 19d52295
-        queue.add(request);
-        return true;
-    }
-
-    @Override
-    public void run() {
-        logger.info("ActiveBatcher starting");
-        /*
-         * Temporary buffer for the requests that will be put in the next batch
-         * until the batch is ready to be sent. By delaying serialization of all
-         * proposals until the size of the batch is known, it's possible to
-         * create a byte[] for the batch with the exact size, therefore avoiding
-         * the creation of a temporary buffer.
-<<<<<<< HEAD
-         */
-        ArrayList<ClientRequest> batchReqs = new ArrayList<ClientRequest>(16);
-        try {
-            // If a request taken from the queue cannot fit on a batch, save it
-            // in this variable
-            // for the next batch. BlockingQueue does not have a timed peek and
-            // we cannot add the
-            // request back to the queue.
-
-            ClientRequest request = null;
-=======
-         */
-        ArrayList<RequestType> batchReqs = new ArrayList<RequestType>(16);
-
-        /*
-         * If we have 5 bytes left for requests, and requests average size is
-         * 1024 bytes, there is no point in waiting for a next one.
-         * 
-         * assuming 0 bytes results in the worst case in waiting for a next
-         * request or deadline
-         */
-        MovingAverage averageRequestSize = new MovingAverage(0.2, 0);
-
-        try {
-            // If a request taken from the queue cannot fit on a batch, save it
-            // in this variable for the next batch. BlockingQueue does not have
-            // a blocking peek and we cannot add the request back to the queue.
-            RequestType overflowRequest = null;
-
->>>>>>> 19d52295
-            // Try to build a batch
-            mainloop : while (true) {
-                batchReqs.clear();
-                // The header takes 4 bytes
-                int batchSize = BATCH_HEADER_SIZE;
-
-<<<<<<< HEAD
-                if (request == null) {
-                    request = queue.take();
-                    if (request == SENTINEL) {
-                        // batcher asked to stop, ignore this request
-=======
-                RequestType request;
-                if (overflowRequest == null) {
-                    // (possibly) wait for a new request
-                    request = queue.take();
-                    if (SENTINEL.equals(request)) {
-                        // No longer being the leader. Abort this batch
->>>>>>> 19d52295
-                        if (logger.isLoggable(Level.FINE)) {
-                            logger.fine("Discarding end of epoch marker.");
-                        }
-                        continue;
-                    }
-                }
-
-                averageRequestSize.add(request.byteSize());
-                batchSize += request.byteSize();
-                batchReqs.add(request);
-<<<<<<< HEAD
-                request = null;
-
-                if (batchSize < maxBatchSize) {
-
-                    // Deadline for sending this batch
-                    long batchDeadline = System.currentTimeMillis() + maxBatchDelay;
-                    if (logger.isLoggable(Level.FINE)) {
-                        logger.fine("Starting batch.");
-                    }
-
-                    // Fill the batch
-                    while (true) {
-                        long maxWait = batchDeadline - System.currentTimeMillis();
-                        // wait for additional requests until either the batch
-                        // timeout expires or the batcher is suspended at least
-                        // once.
-                        request = queue.poll(maxWait, TimeUnit.MILLISECONDS);
-                        if (request == null) {
-                            if (logger.isLoggable(Level.FINE)) {
-                                logger.fine("Batch timeout");
-                            }
-=======
-                // Deadline for sending this batch
-                long batchDeadline = System.currentTimeMillis() + processDescriptor.maxBatchDelay;
-                if (logger.isLoggable(Level.FINE)) {
-                    logger.fine("Starting batch.");
-                }
-
-                // Fill the batch
-                while (true) {
-                    if (batchSize >= processDescriptor.batchingLevel) {
-                        // already full, let's break.
-                        if (logger.isLoggable(Level.FINE)) {
-                            logger.fine("Batch full");
-                        }
-                        break;
-                    }
-                    if (batchSize + (averageRequestSize.get() / 2) >= processDescriptor.batchingLevel) {
-                        // small chance to fit the next request.
-                        if (queue.isEmpty()) {
-                            if (logger.isLoggable(Level.FINER)) {
-                                logger.finer("Predicting that next request won't fit. Left with " +
-                                             (batchSize - processDescriptor.batchingLevel) +
-                                             "bytes, estimated request size:" +
-                                             averageRequestSize.get());
-                            }
-                            break;
-                        }
-                    }
-
-                    long maxWait = batchDeadline - System.currentTimeMillis();
-                    // wait for additional requests until either the batch
-                    // timeout expires or the batcher is suspended at least
-                    // once.
-                    request = queue.poll(maxWait, TimeUnit.MILLISECONDS);
-                    if (request == null) {
-                        if (decideCallback != null &&
-                            decideCallback.hasDecidedNotExecutedOverflow()) {
-                            batchDeadline = System.currentTimeMillis() +
-                                            Math.max(processDescriptor.maxBatchDelay,
-                                                    PRELONGED_BATCHING_TIME);;
-                            logger.info("Prelonging batching in ActiveBatcher");
-                            continue;
-                        } else {
-                            if (logger.isLoggable(Level.FINE)) {
-                                logger.fine("Batch timeout");
-                            }
-                            break;
-                        }
-                    } else if (SENTINEL.equals(request)) {
-                        if (logger.isLoggable(Level.FINE)) {
-                            logger.fine("Discarding end of epoch marker and partial batch.");
-                        }
-                        break;
-                    } else {
-                        if (batchSize + request.byteSize() > processDescriptor.batchingLevel) {
-                            // Can't include it in the current batch, as it
-                            // would exceed size limit.
-                            // Save it for the next batch.
-                            overflowRequest = request;
->>>>>>> 19d52295
-                            break;
-                        } else if (request == SENTINEL) {
-                            // batcher asked to stop, ignore this request and
-                            // all not-yet-batched ones.
-                            if (logger.isLoggable(Level.FINE)) {
-                                logger.fine("Discarding end of epoch marker and partial batch.");
-                            }
-                            request = null;
-                            continue mainloop;
-                        } else {
-<<<<<<< HEAD
-                            if (batchSize + request.byteSize() > maxBatchSize) {
-                                // Can't include it in the current batch, as it
-                                // would exceed size limit.
-                                // Save it for the next batch.
-                                break;
-                            } else {
-                                batchSize += request.byteSize();
-                                batchReqs.add(request);
-                                request = null;
-                                if (batchSize == maxBatchSize)
-                                    break;
-                            }
-                        }
-                    }
-                }
-=======
-                            averageRequestSize.add(request.byteSize());
-                            batchSize += request.byteSize();
-                            batchReqs.add(request);
-                        }
-                    }
-                }
-
-                // Lost leadership, drop the batch.
-                if (SENTINEL.equals(request)) {
-                    continue;
-                }
->>>>>>> 19d52295
-
-                // Serialize the batch
-                ByteBuffer bb = ByteBuffer.allocate(batchSize);
-                bb.putInt(batchReqs.size());
-<<<<<<< HEAD
-                for (ClientRequest req : batchReqs) {
-=======
-                for (RequestType req : batchReqs) {
->>>>>>> 19d52295
-                    req.writeTo(bb);
-                }
-                byte[] value = bb.array();
-
-<<<<<<< HEAD
-                // FIXME: ignore Nuno's logging and make something in order to
-                // get rid of redundant bricks
-
-                // Must also pass an array with the request so that the
-                // dispatcher thread
-                // has enough information for logging the batch
-                ClientRequest[] requests = batchReqs.toArray(new ClientRequest[batchReqs.size()]);
-                if (logger.isLoggable(Level.FINE)) {
-                    logger.fine("Batch ready. Number of requests: " + requests.length +
-                                ", queued reqs: " + queue.size());
-                }
-                // Can block if the Proposer internal propose queue is full
-                proposer.enqueueProposal(requests, value);
-=======
-                if (logger.isLoggable(Level.FINE)) {
-                    logger.fine("Batch ready. Number of requests: " + batchReqs.size() +
-                                ", queued reqs: " + queue.size());
-                }
-                // Can block if the Proposer internal propose queue is full
-                proposer.enqueueProposal(value);
->>>>>>> 19d52295
-                if (logger.isLoggable(Level.FINE)) {
-                    logger.fine("Batch dispatched.");
-                }
-            }
-        } catch (InterruptedException ex) {
-            logger.warning("Thread dying: " + ex.getMessage());
-        }
-<<<<<<< HEAD
-    }
-
-    /**
-     * Stops the batcher from creating new batches. Called when the process is
-     * demoted
-=======
-        logger.warning("Thread dying");
-        throw new RuntimeException("Escaped an ever-lasting loop. should-never-hapen");
-    }
-
-    /**
-     * Stops the batcher from creating new batches. Called when the process
-     * stops being a leader
->>>>>>> 19d52295
-     */
-    public void suspendBatcher() {
-        assert paxosDispatcher.amIInDispatcher();
-        if (suspended) {
-            // Can happen when the leader advances view before finishing
-            // preparing.
-<<<<<<< HEAD
-            // Batcher is started only when the
-=======
->>>>>>> 19d52295
-            return;
-        }
-        if (logger.isLoggable(Level.INFO)) {
-            logger.info("Suspend batcher. Discarding " + queue.size() + " queued requests.");
-        }
-<<<<<<< HEAD
-        // volatile, ensures that no request are put in the queue after
-        // this line is executed
-=======
-        // volatile, but does not ensure that no request are put in the queue
-        // after this line is executed; to discard the requests sentinel is used
->>>>>>> 19d52295
-        suspended = true;
-        queue.clear();
-        try {
-            queue.put(SENTINEL);
-        } catch (InterruptedException e) {
-<<<<<<< HEAD
-            throw new RuntimeException("Interrupted by adding to just emptied batcher queue.");
-=======
-            throw new RuntimeException("should-never-happen", e);
->>>>>>> 19d52295
-        }
-    }
-
-    /** Restarts the batcher, giving it an initial window size. */
-<<<<<<< HEAD
-    public void resumeBatcher(int currentWndSize) {
-=======
-    public void resumeBatcher() {
->>>>>>> 19d52295
-        assert paxosDispatcher.amIInDispatcher();
-        assert suspended;
-        logger.info("Resuming batcher.");
-        suspended = false;
-    }
-
-<<<<<<< HEAD
-    private final static Logger logger =
-            Logger.getLogger(ActiveBatcher.class.getCanonicalName());
-=======
-    public void setDecideCallback(DecideCallback decideCallback) {
-        this.decideCallback = decideCallback;
-    }
-
-    private final static Logger logger =
-            Logger.getLogger(ActiveBatcher.class.getCanonicalName());
-
->>>>>>> 19d52295
-}
+package lsr.paxos;
+
+import static lsr.common.ProcessDescriptor.processDescriptor;
+
+import java.nio.ByteBuffer;
+import java.util.ArrayList;
+import java.util.concurrent.ArrayBlockingQueue;
+import java.util.concurrent.BlockingQueue;
+import java.util.concurrent.TimeUnit;
+import java.util.logging.Level;
+import java.util.logging.Logger;
+
+import lsr.common.MovingAverage;
+import lsr.common.RequestType;
+import lsr.common.SingleThreadDispatcher;
+import lsr.paxos.core.Paxos;
+import lsr.paxos.core.ProposerImpl;
+import lsr.paxos.replica.ClientBatchID;
+import lsr.paxos.replica.ClientRequestBatcher;
+import lsr.paxos.replica.DecideCallback;
+
+/**
+ * This batcher is only active on the leader replica. It receives requests or
+ * batch IDs, packs them and passes to Paxos for voting.
+ */
+/**
+ * Thread responsible to receive and queue client requests and to prepare
+ * batches for proposing.
+ * 
+ * The Selector thread calls the {@link #enqueueClientRequest(ClientBatch)}
+ * method when it reads a new request. This method places the request in an
+ * internal queue. An internal thread, called Batcher, reads from this queue and
+ * packs the request in batches, respecting the size limits, the maximum batch
+ * delay and the number of available slots on the send window. When a new batch
+ * is ready, the Batcher thread submits to the Dispatcher thread a task that
+ * will initiate the proposal of the new batch.
+ * 
+ * A new batch is created only when there are slot available on the send window.
+ * This ensures that in case of overload, the requests that cannot be served
+ * immediately are kept on the internal queue and that the task queue of the
+ * Dispatcher thread is not overloaded with batches that cannot be proposed
+ * right away.
+ * 
+ * The internal request queue is also used to throttle the clients, by blocking
+ * the selector thread whenever the request queue is full.
+ * 
+ * @author Nuno Santos (LSR)
+ */
+
+public class ActiveBatcher implements Runnable {
+    /*
+     * Architecture
+     * 
+     * Shared queue between Batcher and Protocol thread: pendingProposals.
+     * Batcher add batches directly to pendingProposals, blocking if queue full.
+     * Size of queue is a configuration parameter, independent of window size.
+     * Should be large enough to allow the Batcher thread to work independently
+     * from the Protocol thread for long periods, ie, avoid excessive context
+     * switching. Protocol thread starts a new batch whenever both conditions
+     * are true: - there is a batch available - there is a window slot available
+     * First condition changes from - false to true - when a batch is added to
+     * an empty pendingProposals queue. - true to false - when all batches are
+     * taken from the pendingProposals queue. Second condition changes from -
+     * true to false - whenever the Protocol thread reaches the maximum of
+     * pending proposals. - false to true - if an instance is decided when the
+     * window is full. The Batcher must make the Protocol thread check for
+     * batches whenever there is a new batch available.
+     * 
+     * Proposer.proposeNext() - single point to start new proposals. Called
+     * whenever one of the conditions above may have become true. Tries to start
+     * as many instances as possible, i.e., until either pendingProposals is
+     * empty or all the window slots are taken.
+     * 
+     * proposeNext() is called in the following situations: - Protocol calls
+     * nextPropose() whenever it decides an instance. - Batcher adds a request
+     * to the queue and, if queue is empty, enqueues a proposal task that will
+     * call proposeNext(). If the queue is not empty, then either the window is
+     * full or proposeNext() did not execute since the last time the Batcher
+     * thread called enqueueRequest. In the first case, proposeNext() will be
+     * called when the next consensus is decided and in the second case the
+     * propose task enqueued by the Batcher thread is still waiting to be
+     * executed.
+     */
+    /**
+     * Stores client requests. Selector thread enqueues requests, Batcher thread
+     * dequeues.
+     */
+    private final static int MAX_QUEUE_SIZE = 2 * 1024;
+
+    private final BlockingQueue<RequestType> queue = new ArrayBlockingQueue<RequestType>(
+            MAX_QUEUE_SIZE);
+
+    private ClientBatchID SENTINEL = ClientBatchID.NOP;
+
+    private final ProposerImpl proposer;
+    private Thread batcherThread;
+
+    /** see {@link ClientRequestBatcher#PRELONGED_BATCHING_TIME} */
+    public static final int PRELONGED_BATCHING_TIME = ClientRequestBatcher.PRELONGED_BATCHING_TIME;
+
+    private DecideCallback decideCallback = null;
+
+    /*
+     * Whether the service is suspended (replica not leader) or active (replica
+     * is leader)
+     */
+    private volatile boolean suspended = true;
+
+    private final SingleThreadDispatcher paxosDispatcher;
+
+    public ActiveBatcher(Paxos paxos) {
+        this.proposer = (ProposerImpl) paxos.getProposer();
+        this.paxosDispatcher = paxos.getDispatcher();
+    }
+
+    public void start() {
+        batcherThread = new Thread(this, "Batcher");
+        batcherThread.setDaemon(true);
+        batcherThread.start();
+    }
+
+    /**
+     * Adds a new client request to the list of pending request. Blocks if queue
+     * is full.
+     * 
+     * Called from the Client manager thread when it
+     * 
+     * @param request
+     * @throws NotLeaderException
+     * @throws InterruptedException
+     */
+    public boolean enqueueClientRequest(RequestType request) {
+        /*
+         * This block is not atomic, so it may happen that suspended is false
+         * when the test below is done, but becomes true before this thread has
+         * time to put the request in the queue. So some requests might stay in
+         * the queue between view changes and be re-proposed later. The request
+         * will be ignored, so it does not violate safety. And it should be
+         * rare. Avoiding this possibility would require a lock between
+         * suspended and put, which would slow down considerably the good case.
+         */
+
+        assert !SENTINEL.equals(request) : request + " " + SENTINEL;
+
+        if (suspended) {
+            logger.warning("Cannot enqueue proposal. Batcher is suspended.");
+            return false;
+        }
+        // This queue should never fill up, the RequestManager.pendingRequests
+        // queues will enforce flow control. Use add() instead of put() to throw
+        // an exception if the queue fills up.
+        queue.add(request);
+        return true;
+    }
+
+    @Override
+    public void run() {
+        logger.info("ActiveBatcher starting");
+        /*
+         * Temporary buffer for the requests that will be put in the next batch
+         * until the batch is ready to be sent. By delaying serialization of all
+         * proposals until the size of the batch is known, it's possible to
+         * create a byte[] for the batch with the exact size, therefore avoiding
+         * the creation of a temporary buffer.
+         */
+        ArrayList<RequestType> batchReqs = new ArrayList<RequestType>(16);
+
+        /*
+         * If we have 5 bytes left for requests, and requests average size is
+         * 1024 bytes, there is no point in waiting for a next one.
+         * 
+         * assuming 0 bytes results in the worst case in waiting for a next
+         * request or deadline
+         */
+        MovingAverage averageRequestSize = new MovingAverage(0.2, 0);
+
+        try {
+            // If a request taken from the queue cannot fit on a batch, save it
+            // in this variable for the next batch. BlockingQueue does not have
+            // a blocking peek and we cannot add the request back to the queue.
+            RequestType overflowRequest = null;
+
+            // Try to build a batch
+            while (true) {
+                batchReqs.clear();
+                // The header takes 4 bytes
+                int batchSize = 4;
+
+                RequestType request;
+                if (overflowRequest == null) {
+                    // (possibly) wait for a new request
+                    request = queue.take();
+                    if (SENTINEL.equals(request)) {
+                        // No longer being the leader. Abort this batch
+                        if (logger.isLoggable(Level.FINE)) {
+                            logger.fine("Discarding end of epoch marker.");
+                        }
+                        continue;
+                    }
+                } else {
+                    request = overflowRequest;
+                    overflowRequest = null;
+                }
+
+                averageRequestSize.add(request.byteSize());
+                batchSize += request.byteSize();
+                batchReqs.add(request);
+                // Deadline for sending this batch
+                long batchDeadline = System.currentTimeMillis() + processDescriptor.maxBatchDelay;
+                if (logger.isLoggable(Level.FINE)) {
+                    logger.fine("Starting batch.");
+                }
+
+                // Fill the batch
+                while (true) {
+                    if (batchSize >= processDescriptor.batchingLevel) {
+                        // already full, let's break.
+                        if (logger.isLoggable(Level.FINE)) {
+                            logger.fine("Batch full");
+                        }
+                        break;
+                    }
+                    if (batchSize + (averageRequestSize.get() / 2) >= processDescriptor.batchingLevel) {
+                        // small chance to fit the next request.
+                        if (queue.isEmpty()) {
+                            if (logger.isLoggable(Level.FINER)) {
+                                logger.finer("Predicting that next request won't fit. Left with " +
+                                             (batchSize - processDescriptor.batchingLevel) +
+                                             "bytes, estimated request size:" +
+                                             averageRequestSize.get());
+                            }
+                            break;
+                        }
+                    }
+
+                    long maxWait = batchDeadline - System.currentTimeMillis();
+                    // wait for additional requests until either the batch
+                    // timeout expires or the batcher is suspended at least
+                    // once.
+                    request = queue.poll(maxWait, TimeUnit.MILLISECONDS);
+                    if (request == null) {
+                        if (decideCallback != null &&
+                            decideCallback.hasDecidedNotExecutedOverflow()) {
+                            batchDeadline = System.currentTimeMillis() +
+                                            Math.max(processDescriptor.maxBatchDelay,
+                                                    PRELONGED_BATCHING_TIME);;
+                            logger.info("Prelonging batching in ActiveBatcher");
+                            continue;
+                        } else {
+                            if (logger.isLoggable(Level.FINE)) {
+                                logger.fine("Batch timeout");
+                            }
+                            break;
+                        }
+                    } else if (SENTINEL.equals(request)) {
+                        if (logger.isLoggable(Level.FINE)) {
+                            logger.fine("Discarding end of epoch marker and partial batch.");
+                        }
+                        break;
+                    } else {
+                        if (batchSize + request.byteSize() > processDescriptor.batchingLevel) {
+                            // Can't include it in the current batch, as it
+                            // would exceed size limit.
+                            // Save it for the next batch.
+                            overflowRequest = request;
+                            break;
+                        } else {
+                            averageRequestSize.add(request.byteSize());
+                            batchSize += request.byteSize();
+                            batchReqs.add(request);
+                        }
+                    }
+                }
+
+                // Lost leadership, drop the batch.
+                if (SENTINEL.equals(request)) {
+                    continue;
+                }
+
+                // Serialize the batch
+                ByteBuffer bb = ByteBuffer.allocate(batchSize);
+                bb.putInt(batchReqs.size());
+                for (RequestType req : batchReqs) {
+                    req.writeTo(bb);
+                }
+                byte[] value = bb.array();
+
+                if (logger.isLoggable(Level.FINE)) {
+                    logger.fine("Batch ready. Number of requests: " + batchReqs.size() +
+                                ", queued reqs: " + queue.size());
+                }
+                // Can block if the Proposer internal propose queue is full
+                proposer.enqueueProposal(value);
+                if (logger.isLoggable(Level.FINE)) {
+                    logger.fine("Batch dispatched.");
+                }
+            }
+        } catch (InterruptedException ex) {
+            logger.warning("Thread dying: " + ex.getMessage());
+        }
+        logger.warning("Thread dying");
+        throw new RuntimeException("Escaped an ever-lasting loop. should-never-hapen");
+    }
+
+    /**
+     * Stops the batcher from creating new batches. Called when the process
+     * stops being a leader
+     */
+    public void suspendBatcher() {
+        assert paxosDispatcher.amIInDispatcher();
+        if (suspended) {
+            // Can happen when the leader advances view before finishing
+            // preparing.
+            return;
+        }
+        if (logger.isLoggable(Level.INFO)) {
+            logger.info("Suspend batcher. Discarding " + queue.size() + " queued requests.");
+        }
+        // volatile, but does not ensure that no request are put in the queue
+        // after this line is executed; to discard the requests sentinel is used
+        suspended = true;
+        queue.clear();
+        try {
+            queue.put(SENTINEL);
+        } catch (InterruptedException e) {
+            throw new RuntimeException("should-never-happen", e);
+        }
+    }
+
+    /** Restarts the batcher, giving it an initial window size. */
+    public void resumeBatcher() {
+        assert paxosDispatcher.amIInDispatcher();
+        assert suspended;
+        logger.info("Resuming batcher.");
+        suspended = false;
+    }
+
+    public void setDecideCallback(DecideCallback decideCallback) {
+        this.decideCallback = decideCallback;
+    }
+
+    private final static Logger logger =
+            Logger.getLogger(ActiveBatcher.class.getCanonicalName());
+
+}