--- conflicted
+++ resolved
@@ -11,13 +11,8 @@
  * using the <code>ActiveRetransmitter</code> class and retransmits only to
  * processes that <code>PrepareOk</code> response has not been received.
  */
-<<<<<<< HEAD
-public class PrepareRetransmitterImpl implements PrepareRetransmitter {
-    private final Retransmitter retransmitter;
-=======
 public final class PrepareRetransmitterImpl implements PrepareRetransmitter {
     private final ActiveRetransmitter retransmitter;
->>>>>>> 19d52295
     private RetransmittedMessage prepareRetransmitter;
     private BitSet prepared = new BitSet();
 
@@ -30,9 +25,8 @@
         prepareRetransmitter = retransmitter.startTransmitting(prepare, acceptor);
     }
 
-    public void stopAndDestroy() {
+    public void stop() {
         prepareRetransmitter.stop();
-        retransmitter.close();
     }
 
     public void update(PrepareOK message, int sender) {
