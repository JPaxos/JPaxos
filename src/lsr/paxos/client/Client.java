package lsr.paxos.client;

import java.io.DataInputStream;
import java.io.DataOutputStream;
import java.io.IOException;
import java.net.Socket;
import java.net.SocketException;
import java.net.SocketTimeoutException;
import java.nio.ByteBuffer;
import java.util.ArrayList;
import java.util.Collections;
import java.util.List;
import java.util.Random;
import java.util.logging.Level;
import java.util.logging.Logger;

import lsr.common.ClientCommand;
import lsr.common.ClientReply;
import lsr.common.ClientRequest;
import lsr.common.Configuration;
import lsr.common.MovingAverage;
import lsr.common.PID;
import lsr.common.Reply;
import lsr.common.RequestId;
<<<<<<< HEAD
import lsr.common.ClientCommand.CommandType;
import lsr.paxos.ReplicationException;
import lsr.paxos.statistics.ClientStats;
=======
>>>>>>> 19d52295

/**
 * Class represents TCP connection to replica. It should be used by clients, to
 * communicates with service on replicas. Only one request can be sent by client
 * at the same time. After receiving reply, next request can be sent.
 * 
 * <p>
 * Example of usage:
 * <p>
 * <blockquote>
 * 
 * <pre>
 * public static void main(String[] args) throws IOException {
 *  Client client = new Client();
 *  client.connect();
 *  byte[] request = new byte[] { 0, 1, 2 };
 *  byte[] reply = client.execute(request);
 * }
 * </pre>
 * 
 * </blockquote>
 * 
 * If use case is that replica & client are located on the same machine and fail
 * as one, one can use a constructor taking as parameter the replica ID that the
 * client is bound to.
 */
public class Client {
<<<<<<< HEAD
    /*
     * Minimum time to wait before reconnecting after a connection failure
     * (connection reset or refused). Must be large enough to allow the system
     * to elect a new leader.
     */
    private static final int CONNECTION_FAILURE_TIMEOUT = 500;

    /*
     * Minimum time to wait before reconnecting to a new replica after receiving
     * a redirect
     */
    private static final int REDIRECT_TIMEOUT = 100;

    /*
     * How long to wait for an answer from the replica before connecting to
     * another replica.
     * 
     * Should be long enough for the replicas to suspect a failed replica and to
     * elect a new leader.
     */
    private static final int SOCKET_TIMEOUT = 1000;

    // Connection timeout management - exponential moving average with upper
    // bound on max timeout. Timeout == TO_MULTIPLIER*average
    private static final int TO_MULTIPLIER = 3;
    private static final int MAX_TIMEOUT = 10000;
    private static final Random r = new Random();

    public static final String BENCHMARK_RUN_CLIENT = "BenchmarkRunClient";
    public static final boolean DEFAULT_BENCHMARK_RUN_CLIENT = false;
    public final boolean benchmarkRun;

    private final MovingAverage timeoutAverage = new MovingAverage(0.2, SOCKET_TIMEOUT);
    private int timeout;

    // List of replicas, and information who's the leader
    private final List<PID> replicas;
    private final int n;

    private int primary = -1;
=======

    // TODO: JK: export tunable client parameters to a configuration file / as
    // constructor parameter

    /*
     * Minimum time to wait before reconnecting after a connection failure
     * (connection reset or refused).
     */
    private static final int CONNECTION_FAILURE_TIMEOUT = 500;

    /* Timeout == TO_MULTIPLIER*average */
    private static final int TO_MULTIPLIER = 3;
    /*
     * Initial time to wait for an answer from the replica before connecting to
     * another replica.
     */
    private static final int INITIAL_TIMEOUT = 3000 / TO_MULTIPLIER;
    /* Maximum time to wait for an answer from the replica before reconnect */
    private static final int MAX_TIMEOUT = 10000;
    private final MovingAverage average = new MovingAverage(0.2, INITIAL_TIMEOUT);
    private int timeout;

    // Constants exchanged with replica to manage client ID's
    public static final char HAVE_CLIENT_ID = 'F';
    public static final char REQUEST_NEW_ID = 'T';

    // List of replicas, and information who's the leader
    private final List<PID> replicas;

    private static final Random random = new Random();
    private final List<Integer> reconnectIds = new ArrayList<Integer>();

>>>>>>> 19d52295
    // Two variables for numbering requests
    private long clientId = -1;
    private int sequenceId = 0;

    private Socket socket;
    private DataOutputStream output;
    private DataInputStream input;

    private final Integer contactReplicaId;

    /**
     * Creates new connection used by client to connect to replicas.
     * 
     * @param replicas - information about replicas to connect to
     */
    public Client(List<PID> replicas) {
        this.replicas = replicas;
        contactReplicaId = null;
    }

    /**
     * Creates new connection used by client to connect to replicas.
     * 
     * @param config - the configuration with information about replicas to
     *            connect to
     * @throws IOException if I/O error occurs while reading configuration
     */
    public Client(Configuration config) throws IOException {
        this.replicas = config.getProcesses();
<<<<<<< HEAD
        this.n = replicas.size();
        /*
         * Randomize replica for initial connection. This avoids the thundering
         * herd problem when many clients are started simultaneously and all
         * connect to the same replicas.
         */
        primary = r.nextInt(n);
        this.benchmarkRun = config.getBooleanProperty(BENCHMARK_RUN_CLIENT,
                DEFAULT_BENCHMARK_RUN_CLIENT);
=======
        contactReplicaId = null;
    }

    /**
     * Creates new connection used by client to connect to replicas.
     * 
     * Unless a redirect is received, uses ONLY the replica whose ID is declared
     * as contactReplicaId.
     * 
     * @param config - the configuration with information about replicas to
     *            connect to
     * @throws IOException if I/O error occurs while reading configuration
     */
    public Client(Configuration config, int contactReplicaId) {
        this.contactReplicaId = contactReplicaId;
        this.replicas = config.getProcesses();
    }

    /**
     * Creates new connection used by client to connect to replicas.
     * 
     * Loads the configuration from the default configuration file, as defined
     * in the class {@link Configuration}
     * 
     * 
     * Unless a redirect is received, uses ONLY the replica whose ID is declared
     * as contactReplicaId.
     * 
     * @param config - the configuration with information about replicas to
     *            connect to
     * @throws IOException if I/O error occurs while reading configuration
     */
    public Client(int contactReplicaId) throws IOException {
        this.replicas = new Configuration().getProcesses();
        this.contactReplicaId = contactReplicaId;
>>>>>>> 19d52295
    }

    /**
     * Creates new connection used by client to connect to replicas.
     * 
     * Loads the configuration from the default configuration file, as defined
     * in the class {@link Configuration}
     * 
     * @throws IOException if I/O error occurs while reading configuration
     */
    public Client() throws IOException {
        this(new Configuration());
    }

    private RequestId nextRequestId() {
        return new RequestId(clientId, ++sequenceId);
    }

    /**
     * Sends request to replica, to execute service with specified object as
     * argument. This object should be known to replica, which generate reply.
     * This method will block until response from replica is received.
     * 
     * @param bytes - argument for service
     * @return reply from service
     * @throws ReplicationException if error occurs while sending request
     */
    public synchronized byte[] execute(byte[] bytes) throws ReplicationException {
        ClientRequest request = new ClientRequest(nextRequestId(), bytes);
        ClientCommand command = new ClientCommand(CommandType.REQUEST, request);
<<<<<<< HEAD
=======
        ByteBuffer bb = ByteBuffer.allocate(command.byteSize());
        command.writeTo(bb);
        bb.flip();
        byte[] requestBA = bb.array();

>>>>>>> 19d52295
        long start = System.currentTimeMillis();

        while (true) {
            try {
                if (logger.isLoggable(Level.FINE)) {
                    logger.fine("Sending " + request.getRequestId());
                }

<<<<<<< HEAD
                ByteBuffer bb = ByteBuffer.allocate(command.byteSize());
                command.writeTo(bb);
                // TODO: JK: why flip? Is this needed?
                bb.flip();
                output.write(bb.array());
                output.flush();

                // Blocks only for Socket.SO_TIMEOUT
                stats.requestSent(request.getRequestId());

=======
                output.write(requestBA);
                output.flush();

                // Blocks only for socket timeout
>>>>>>> 19d52295
                ClientReply clientReply = new ClientReply(input);

                switch (clientReply.getResult()) {
                    case OK:
                        Reply reply = new Reply(clientReply.getValue());
                        logger.fine("Reply OK");
                        assert reply.getRequestId().equals(request.getRequestId()) : "Bad reply. Expected: " +
                                                                                     request.getRequestId() +
                                                                                     ", got: " +
                                                                                     reply.getRequestId();

                        long time = System.currentTimeMillis() - start;
<<<<<<< HEAD
                        stats.replyOk(reply.getRequestId());
                        timeoutAverage.add(time);

                        timeout = (int) timeoutAverage.get() * TO_MULTIPLIER;
                        socket.setSoTimeout(Math.min(timeout, MAX_TIMEOUT));

=======
                        average.add(time);
                        // update socket timeout as 3 times average response
                        // time

                        updateTimeout();
>>>>>>> 19d52295
                        return reply.getValue();

                    case REDIRECT:
                        int currentPrimary = ByteBuffer.wrap(clientReply.getValue()).getInt();
                        if (currentPrimary < 0 || currentPrimary >= replicas.size()) {
                            // Invalid ID. Ignore redirect and try next replica.
                            logger.warning("Reply: Invalid redirect received: " + currentPrimary +
                                           ". Proceeding with next replica.");
<<<<<<< HEAD
                            currentPrimary = (primary + 1) % n;
=======
                            currentPrimary = nextReplica();
>>>>>>> 19d52295
                        } else {
                            logger.info("Reply REDIRECT to " + currentPrimary);
                        }
<<<<<<< HEAD
                        waitForReconnect(REDIRECT_TIMEOUT);
=======
>>>>>>> 19d52295
                        reconnect(currentPrimary);
                        break;

                    case NACK:
                        throw new ReplicationException("Nack received: " +
                                                       new String(clientReply.getValue()));
<<<<<<< HEAD

                    case BUSY:
                        stats.replyBusy();
                        throw new ReplicationException(new String(clientReply.getValue()));
=======
>>>>>>> 19d52295

                    default:
                        throw new RuntimeException("Unknown reply type");
                }

            } catch (SocketTimeoutException e) {
                logger.warning("Error waiting for answer: " + e.getMessage() + ", Request: " +
<<<<<<< HEAD
                               request.getRequestId() + ", node: " + primary);
                stats.replyTimeout();
=======
                               request.getRequestId());
>>>>>>> 19d52295
                cleanClose();
                increaseTimeout();
                connect();
            } catch (IOException e) {
                logger.warning("Error reading socket: " + e.toString() + ". Request: " +
<<<<<<< HEAD
                               request.getRequestId() + ", node: " + primary);
=======
                               request.getRequestId());
>>>>>>> 19d52295
                waitForReconnect(CONNECTION_FAILURE_TIMEOUT);
                connect();
            }
        }
    }

    /** Modifies socket timeout basing on previous reply times */
    private void updateTimeout() throws SocketException {
        timeout = (int) (TO_MULTIPLIER * average.get());
        timeout = Math.min(timeout, MAX_TIMEOUT);
        socket.setSoTimeout(timeout);
    }

    /** On no response increases the average timeout */
    private void increaseTimeout() {
        average.add(Math.min(timeout * TO_MULTIPLIER, MAX_TIMEOUT));
    }

    /** Returns ID of next replica to connect to */
    private int nextReplica() {
        if (contactReplicaId != null) {
            return contactReplicaId;
        }

        if (reconnectIds.isEmpty()) {
            for (int i = 0; i < replicas.size(); ++i)
                reconnectIds.add(i);
            Collections.shuffle(reconnectIds, random);
        }
        return reconnectIds.remove(0);
    }

    /**
     * Tries to connect to a replica, cycling through the replicas until a
     * connection is successfully established. After successful connection, new
     * client id is granted which will be used for sending all messages.
     */
    public synchronized void connect() {
<<<<<<< HEAD
        reconnect((primary + 1) % n);
    }

    private RequestId nextRequestId() {
        return new RequestId(clientId, ++sequenceId);
    }

    private void increaseTimeout() {
        timeoutAverage.add(timeout * TO_MULTIPLIER);
        if (timeoutAverage.get() <= 0 || timeoutAverage.get() > 600000) {
            timeoutAverage.reset(600000);
        }
=======
        reconnect(nextReplica());
>>>>>>> 19d52295
    }

    /**
     * Tries to reconnect to a replica, cycling through the replicas until a
     * connection is successfully established.
     * 
     * @param replicaId try to connect to this replica
     */
    private void reconnect(int replicaId) {
        while (true) {
            int nr = -1;
            try {
                nr = nextReplica();
                connectTo(nr);
                // Success
                return;
            } catch (IOException e) {
                cleanClose();
<<<<<<< HEAD
                logger.warning("Connect to " + nextNode + " failed: " + e.getMessage());
                nextNode = (nextNode + 1) % n;
                waitForReconnect(CONNECTION_FAILURE_TIMEOUT);
            }
        }
    }

    private void waitForReconnect(int timeout) {
        try {
            // random backoff
            timeout += r.nextInt(500);
            logger.warning("Reconnecting in " + timeout + "ms.");
            Thread.sleep(timeout);
        } catch (InterruptedException e) {
            logger.warning("Interrupted while sleeping: " + e.getMessage());
            // Set the interrupt flag again, it will result in an
            // InterruptException being thrown again the next time this thread
            // tries to block.
            Thread.currentThread().interrupt();
        }
    }

    private void cleanClose() {
        try {
            if (socket != null) {
                socket.shutdownOutput();
                socket.close();
                socket = null;
                logger.info("Closing socket");
=======
                logger.warning("Connect to " + nr + " failed: " + e.getMessage());
                waitForReconnect(CONNECTION_FAILURE_TIMEOUT);
>>>>>>> 19d52295
            }
        }
    }

    private void connectTo(int replicaId) throws IOException {
        // close previous connection if any
        cleanClose();

        PID replica = replicas.get(replicaId);
<<<<<<< HEAD

        String host = replica.getHostname();
        int port = replica.getClientPort();
        logger.info("Connecting to " + host + ":" + port);
        socket = new Socket(host, port);

        timeout = (int) timeoutAverage.get() * TO_MULTIPLIER;
        socket.setSoTimeout(Math.min(timeout, MAX_TIMEOUT));
=======

        String host = replica.getHostname();
        int port = replica.getClientPort();
        logger.info("Connecting to " + replica);
        socket = new Socket(host, port);

        updateTimeout();
>>>>>>> 19d52295
        socket.setReuseAddress(true);
        socket.setTcpNoDelay(true);
        output = new DataOutputStream(socket.getOutputStream());
        input = new DataInputStream(socket.getInputStream());

        initConnection();

        logger.info("Connected [p" + replicaId + "]. Timeout: " + socket.getSoTimeout());
    }

    /** Sends the contact replica our clientID or gets one from a replica */
    private void initConnection() throws IOException {
        if (clientId == -1) {
            output.write(REQUEST_NEW_ID);
            output.flush();
            clientId = input.readLong();
<<<<<<< HEAD
            this.stats = benchmarkRun ? new ClientStats.ClientStatsImpl(clientId)
                    : new ClientStats.ClientStatsNull();
=======
>>>>>>> 19d52295
            logger.fine("New client id: " + clientId);
        } else {
            output.write(HAVE_CLIENT_ID);
            output.writeLong(clientId);
            output.flush();
        }
    }

    private void waitForReconnect(int timeout) {
        try {
            // random backoff
            timeout += random.nextInt(500);
            logger.warning("Reconnecting in " + timeout + "ms.");
            Thread.sleep(timeout);
        } catch (InterruptedException e) {
            logger.warning("Interrupted while sleeping: " + e.getMessage());
            // Set the interrupt flag again, it will result in an
            // InterruptException being thrown again the next time this thread
            // tries to block.
            Thread.currentThread().interrupt();
        }
    }

    private void cleanClose() {
        try {
            if (socket != null) {
                socket.shutdownOutput();
                socket.close();
                socket = null;
                logger.info("Closing socket");
            }
        } catch (IOException e) {
            e.printStackTrace();
            logger.log(Level.WARNING, "Not clean socket closing.");
        }
    }

    private final static Logger logger = Logger.getLogger(Client.class.getCanonicalName());
}
<|MERGE_RESOLUTION|>--- conflicted
+++ resolved
@@ -1,546 +1,375 @@
-package lsr.paxos.client;
-
-import java.io.DataInputStream;
-import java.io.DataOutputStream;
-import java.io.IOException;
-import java.net.Socket;
-import java.net.SocketException;
-import java.net.SocketTimeoutException;
-import java.nio.ByteBuffer;
-import java.util.ArrayList;
-import java.util.Collections;
-import java.util.List;
-import java.util.Random;
-import java.util.logging.Level;
-import java.util.logging.Logger;
-
-import lsr.common.ClientCommand;
-import lsr.common.ClientReply;
-import lsr.common.ClientRequest;
-import lsr.common.Configuration;
-import lsr.common.MovingAverage;
-import lsr.common.PID;
-import lsr.common.Reply;
-import lsr.common.RequestId;
-<<<<<<< HEAD
-import lsr.common.ClientCommand.CommandType;
-import lsr.paxos.ReplicationException;
-import lsr.paxos.statistics.ClientStats;
-=======
->>>>>>> 19d52295
-
-/**
- * Class represents TCP connection to replica. It should be used by clients, to
- * communicates with service on replicas. Only one request can be sent by client
- * at the same time. After receiving reply, next request can be sent.
- * 
- * <p>
- * Example of usage:
- * <p>
- * <blockquote>
- * 
- * <pre>
- * public static void main(String[] args) throws IOException {
- *  Client client = new Client();
- *  client.connect();
- *  byte[] request = new byte[] { 0, 1, 2 };
- *  byte[] reply = client.execute(request);
- * }
- * </pre>
- * 
- * </blockquote>
- * 
- * If use case is that replica & client are located on the same machine and fail
- * as one, one can use a constructor taking as parameter the replica ID that the
- * client is bound to.
- */
-public class Client {
-<<<<<<< HEAD
-    /*
-     * Minimum time to wait before reconnecting after a connection failure
-     * (connection reset or refused). Must be large enough to allow the system
-     * to elect a new leader.
-     */
-    private static final int CONNECTION_FAILURE_TIMEOUT = 500;
-
-    /*
-     * Minimum time to wait before reconnecting to a new replica after receiving
-     * a redirect
-     */
-    private static final int REDIRECT_TIMEOUT = 100;
-
-    /*
-     * How long to wait for an answer from the replica before connecting to
-     * another replica.
-     * 
-     * Should be long enough for the replicas to suspect a failed replica and to
-     * elect a new leader.
-     */
-    private static final int SOCKET_TIMEOUT = 1000;
-
-    // Connection timeout management - exponential moving average with upper
-    // bound on max timeout. Timeout == TO_MULTIPLIER*average
-    private static final int TO_MULTIPLIER = 3;
-    private static final int MAX_TIMEOUT = 10000;
-    private static final Random r = new Random();
-
-    public static final String BENCHMARK_RUN_CLIENT = "BenchmarkRunClient";
-    public static final boolean DEFAULT_BENCHMARK_RUN_CLIENT = false;
-    public final boolean benchmarkRun;
-
-    private final MovingAverage timeoutAverage = new MovingAverage(0.2, SOCKET_TIMEOUT);
-    private int timeout;
-
-    // List of replicas, and information who's the leader
-    private final List<PID> replicas;
-    private final int n;
-
-    private int primary = -1;
-=======
-
-    // TODO: JK: export tunable client parameters to a configuration file / as
-    // constructor parameter
-
-    /*
-     * Minimum time to wait before reconnecting after a connection failure
-     * (connection reset or refused).
-     */
-    private static final int CONNECTION_FAILURE_TIMEOUT = 500;
-
-    /* Timeout == TO_MULTIPLIER*average */
-    private static final int TO_MULTIPLIER = 3;
-    /*
-     * Initial time to wait for an answer from the replica before connecting to
-     * another replica.
-     */
-    private static final int INITIAL_TIMEOUT = 3000 / TO_MULTIPLIER;
-    /* Maximum time to wait for an answer from the replica before reconnect */
-    private static final int MAX_TIMEOUT = 10000;
-    private final MovingAverage average = new MovingAverage(0.2, INITIAL_TIMEOUT);
-    private int timeout;
-
-    // Constants exchanged with replica to manage client ID's
-    public static final char HAVE_CLIENT_ID = 'F';
-    public static final char REQUEST_NEW_ID = 'T';
-
-    // List of replicas, and information who's the leader
-    private final List<PID> replicas;
-
-    private static final Random random = new Random();
-    private final List<Integer> reconnectIds = new ArrayList<Integer>();
-
->>>>>>> 19d52295
-    // Two variables for numbering requests
-    private long clientId = -1;
-    private int sequenceId = 0;
-
-    private Socket socket;
-    private DataOutputStream output;
-    private DataInputStream input;
-
-    private final Integer contactReplicaId;
-
-    /**
-     * Creates new connection used by client to connect to replicas.
-     * 
-     * @param replicas - information about replicas to connect to
-     */
-    public Client(List<PID> replicas) {
-        this.replicas = replicas;
-        contactReplicaId = null;
-    }
-
-    /**
-     * Creates new connection used by client to connect to replicas.
-     * 
-     * @param config - the configuration with information about replicas to
-     *            connect to
-     * @throws IOException if I/O error occurs while reading configuration
-     */
-    public Client(Configuration config) throws IOException {
-        this.replicas = config.getProcesses();
-<<<<<<< HEAD
-        this.n = replicas.size();
-        /*
-         * Randomize replica for initial connection. This avoids the thundering
-         * herd problem when many clients are started simultaneously and all
-         * connect to the same replicas.
-         */
-        primary = r.nextInt(n);
-        this.benchmarkRun = config.getBooleanProperty(BENCHMARK_RUN_CLIENT,
-                DEFAULT_BENCHMARK_RUN_CLIENT);
-=======
-        contactReplicaId = null;
-    }
-
-    /**
-     * Creates new connection used by client to connect to replicas.
-     * 
-     * Unless a redirect is received, uses ONLY the replica whose ID is declared
-     * as contactReplicaId.
-     * 
-     * @param config - the configuration with information about replicas to
-     *            connect to
-     * @throws IOException if I/O error occurs while reading configuration
-     */
-    public Client(Configuration config, int contactReplicaId) {
-        this.contactReplicaId = contactReplicaId;
-        this.replicas = config.getProcesses();
-    }
-
-    /**
-     * Creates new connection used by client to connect to replicas.
-     * 
-     * Loads the configuration from the default configuration file, as defined
-     * in the class {@link Configuration}
-     * 
-     * 
-     * Unless a redirect is received, uses ONLY the replica whose ID is declared
-     * as contactReplicaId.
-     * 
-     * @param config - the configuration with information about replicas to
-     *            connect to
-     * @throws IOException if I/O error occurs while reading configuration
-     */
-    public Client(int contactReplicaId) throws IOException {
-        this.replicas = new Configuration().getProcesses();
-        this.contactReplicaId = contactReplicaId;
->>>>>>> 19d52295
-    }
-
-    /**
-     * Creates new connection used by client to connect to replicas.
-     * 
-     * Loads the configuration from the default configuration file, as defined
-     * in the class {@link Configuration}
-     * 
-     * @throws IOException if I/O error occurs while reading configuration
-     */
-    public Client() throws IOException {
-        this(new Configuration());
-    }
-
-    private RequestId nextRequestId() {
-        return new RequestId(clientId, ++sequenceId);
-    }
-
-    /**
-     * Sends request to replica, to execute service with specified object as
-     * argument. This object should be known to replica, which generate reply.
-     * This method will block until response from replica is received.
-     * 
-     * @param bytes - argument for service
-     * @return reply from service
-     * @throws ReplicationException if error occurs while sending request
-     */
-    public synchronized byte[] execute(byte[] bytes) throws ReplicationException {
-        ClientRequest request = new ClientRequest(nextRequestId(), bytes);
-        ClientCommand command = new ClientCommand(CommandType.REQUEST, request);
-<<<<<<< HEAD
-=======
-        ByteBuffer bb = ByteBuffer.allocate(command.byteSize());
-        command.writeTo(bb);
-        bb.flip();
-        byte[] requestBA = bb.array();
-
->>>>>>> 19d52295
-        long start = System.currentTimeMillis();
-
-        while (true) {
-            try {
-                if (logger.isLoggable(Level.FINE)) {
-                    logger.fine("Sending " + request.getRequestId());
-                }
-
-<<<<<<< HEAD
-                ByteBuffer bb = ByteBuffer.allocate(command.byteSize());
-                command.writeTo(bb);
-                // TODO: JK: why flip? Is this needed?
-                bb.flip();
-                output.write(bb.array());
-                output.flush();
-
-                // Blocks only for Socket.SO_TIMEOUT
-                stats.requestSent(request.getRequestId());
-
-=======
-                output.write(requestBA);
-                output.flush();
-
-                // Blocks only for socket timeout
->>>>>>> 19d52295
-                ClientReply clientReply = new ClientReply(input);
-
-                switch (clientReply.getResult()) {
-                    case OK:
-                        Reply reply = new Reply(clientReply.getValue());
-                        logger.fine("Reply OK");
-                        assert reply.getRequestId().equals(request.getRequestId()) : "Bad reply. Expected: " +
-                                                                                     request.getRequestId() +
-                                                                                     ", got: " +
-                                                                                     reply.getRequestId();
-
-                        long time = System.currentTimeMillis() - start;
-<<<<<<< HEAD
-                        stats.replyOk(reply.getRequestId());
-                        timeoutAverage.add(time);
-
-                        timeout = (int) timeoutAverage.get() * TO_MULTIPLIER;
-                        socket.setSoTimeout(Math.min(timeout, MAX_TIMEOUT));
-
-=======
-                        average.add(time);
-                        // update socket timeout as 3 times average response
-                        // time
-
-                        updateTimeout();
->>>>>>> 19d52295
-                        return reply.getValue();
-
-                    case REDIRECT:
-                        int currentPrimary = ByteBuffer.wrap(clientReply.getValue()).getInt();
-                        if (currentPrimary < 0 || currentPrimary >= replicas.size()) {
-                            // Invalid ID. Ignore redirect and try next replica.
-                            logger.warning("Reply: Invalid redirect received: " + currentPrimary +
-                                           ". Proceeding with next replica.");
-<<<<<<< HEAD
-                            currentPrimary = (primary + 1) % n;
-=======
-                            currentPrimary = nextReplica();
->>>>>>> 19d52295
-                        } else {
-                            logger.info("Reply REDIRECT to " + currentPrimary);
-                        }
-<<<<<<< HEAD
-                        waitForReconnect(REDIRECT_TIMEOUT);
-=======
->>>>>>> 19d52295
-                        reconnect(currentPrimary);
-                        break;
-
-                    case NACK:
-                        throw new ReplicationException("Nack received: " +
-                                                       new String(clientReply.getValue()));
-<<<<<<< HEAD
-
-                    case BUSY:
-                        stats.replyBusy();
-                        throw new ReplicationException(new String(clientReply.getValue()));
-=======
->>>>>>> 19d52295
-
-                    default:
-                        throw new RuntimeException("Unknown reply type");
-                }
-
-            } catch (SocketTimeoutException e) {
-                logger.warning("Error waiting for answer: " + e.getMessage() + ", Request: " +
-<<<<<<< HEAD
-                               request.getRequestId() + ", node: " + primary);
-                stats.replyTimeout();
-=======
-                               request.getRequestId());
->>>>>>> 19d52295
-                cleanClose();
-                increaseTimeout();
-                connect();
-            } catch (IOException e) {
-                logger.warning("Error reading socket: " + e.toString() + ". Request: " +
-<<<<<<< HEAD
-                               request.getRequestId() + ", node: " + primary);
-=======
-                               request.getRequestId());
->>>>>>> 19d52295
-                waitForReconnect(CONNECTION_FAILURE_TIMEOUT);
-                connect();
-            }
-        }
-    }
-
-    /** Modifies socket timeout basing on previous reply times */
-    private void updateTimeout() throws SocketException {
-        timeout = (int) (TO_MULTIPLIER * average.get());
-        timeout = Math.min(timeout, MAX_TIMEOUT);
-        socket.setSoTimeout(timeout);
-    }
-
-    /** On no response increases the average timeout */
-    private void increaseTimeout() {
-        average.add(Math.min(timeout * TO_MULTIPLIER, MAX_TIMEOUT));
-    }
-
-    /** Returns ID of next replica to connect to */
-    private int nextReplica() {
-        if (contactReplicaId != null) {
-            return contactReplicaId;
-        }
-
-        if (reconnectIds.isEmpty()) {
-            for (int i = 0; i < replicas.size(); ++i)
-                reconnectIds.add(i);
-            Collections.shuffle(reconnectIds, random);
-        }
-        return reconnectIds.remove(0);
-    }
-
-    /**
-     * Tries to connect to a replica, cycling through the replicas until a
-     * connection is successfully established. After successful connection, new
-     * client id is granted which will be used for sending all messages.
-     */
-    public synchronized void connect() {
-<<<<<<< HEAD
-        reconnect((primary + 1) % n);
-    }
-
-    private RequestId nextRequestId() {
-        return new RequestId(clientId, ++sequenceId);
-    }
-
-    private void increaseTimeout() {
-        timeoutAverage.add(timeout * TO_MULTIPLIER);
-        if (timeoutAverage.get() <= 0 || timeoutAverage.get() > 600000) {
-            timeoutAverage.reset(600000);
-        }
-=======
-        reconnect(nextReplica());
->>>>>>> 19d52295
-    }
-
-    /**
-     * Tries to reconnect to a replica, cycling through the replicas until a
-     * connection is successfully established.
-     * 
-     * @param replicaId try to connect to this replica
-     */
-    private void reconnect(int replicaId) {
-        while (true) {
-            int nr = -1;
-            try {
-                nr = nextReplica();
-                connectTo(nr);
-                // Success
-                return;
-            } catch (IOException e) {
-                cleanClose();
-<<<<<<< HEAD
-                logger.warning("Connect to " + nextNode + " failed: " + e.getMessage());
-                nextNode = (nextNode + 1) % n;
-                waitForReconnect(CONNECTION_FAILURE_TIMEOUT);
-            }
-        }
-    }
-
-    private void waitForReconnect(int timeout) {
-        try {
-            // random backoff
-            timeout += r.nextInt(500);
-            logger.warning("Reconnecting in " + timeout + "ms.");
-            Thread.sleep(timeout);
-        } catch (InterruptedException e) {
-            logger.warning("Interrupted while sleeping: " + e.getMessage());
-            // Set the interrupt flag again, it will result in an
-            // InterruptException being thrown again the next time this thread
-            // tries to block.
-            Thread.currentThread().interrupt();
-        }
-    }
-
-    private void cleanClose() {
-        try {
-            if (socket != null) {
-                socket.shutdownOutput();
-                socket.close();
-                socket = null;
-                logger.info("Closing socket");
-=======
-                logger.warning("Connect to " + nr + " failed: " + e.getMessage());
-                waitForReconnect(CONNECTION_FAILURE_TIMEOUT);
->>>>>>> 19d52295
-            }
-        }
-    }
-
-    private void connectTo(int replicaId) throws IOException {
-        // close previous connection if any
-        cleanClose();
-
-        PID replica = replicas.get(replicaId);
-<<<<<<< HEAD
-
-        String host = replica.getHostname();
-        int port = replica.getClientPort();
-        logger.info("Connecting to " + host + ":" + port);
-        socket = new Socket(host, port);
-
-        timeout = (int) timeoutAverage.get() * TO_MULTIPLIER;
-        socket.setSoTimeout(Math.min(timeout, MAX_TIMEOUT));
-=======
-
-        String host = replica.getHostname();
-        int port = replica.getClientPort();
-        logger.info("Connecting to " + replica);
-        socket = new Socket(host, port);
-
-        updateTimeout();
->>>>>>> 19d52295
-        socket.setReuseAddress(true);
-        socket.setTcpNoDelay(true);
-        output = new DataOutputStream(socket.getOutputStream());
-        input = new DataInputStream(socket.getInputStream());
-
-        initConnection();
-
-        logger.info("Connected [p" + replicaId + "]. Timeout: " + socket.getSoTimeout());
-    }
-
-    /** Sends the contact replica our clientID or gets one from a replica */
-    private void initConnection() throws IOException {
-        if (clientId == -1) {
-            output.write(REQUEST_NEW_ID);
-            output.flush();
-            clientId = input.readLong();
-<<<<<<< HEAD
-            this.stats = benchmarkRun ? new ClientStats.ClientStatsImpl(clientId)
-                    : new ClientStats.ClientStatsNull();
-=======
->>>>>>> 19d52295
-            logger.fine("New client id: " + clientId);
-        } else {
-            output.write(HAVE_CLIENT_ID);
-            output.writeLong(clientId);
-            output.flush();
-        }
-    }
-
-    private void waitForReconnect(int timeout) {
-        try {
-            // random backoff
-            timeout += random.nextInt(500);
-            logger.warning("Reconnecting in " + timeout + "ms.");
-            Thread.sleep(timeout);
-        } catch (InterruptedException e) {
-            logger.warning("Interrupted while sleeping: " + e.getMessage());
-            // Set the interrupt flag again, it will result in an
-            // InterruptException being thrown again the next time this thread
-            // tries to block.
-            Thread.currentThread().interrupt();
-        }
-    }
-
-    private void cleanClose() {
-        try {
-            if (socket != null) {
-                socket.shutdownOutput();
-                socket.close();
-                socket = null;
-                logger.info("Closing socket");
-            }
-        } catch (IOException e) {
-            e.printStackTrace();
-            logger.log(Level.WARNING, "Not clean socket closing.");
-        }
-    }
-
-    private final static Logger logger = Logger.getLogger(Client.class.getCanonicalName());
-}
+package lsr.paxos.client;
+
+import java.io.DataInputStream;
+import java.io.DataOutputStream;
+import java.io.IOException;
+import java.net.Socket;
+import java.net.SocketException;
+import java.net.SocketTimeoutException;
+import java.nio.ByteBuffer;
+import java.util.ArrayList;
+import java.util.Collections;
+import java.util.List;
+import java.util.Random;
+import java.util.logging.Level;
+import java.util.logging.Logger;
+
+import lsr.common.ClientCommand;
+import lsr.common.ClientCommand.CommandType;
+import lsr.common.ClientReply;
+import lsr.common.ClientRequest;
+import lsr.common.Configuration;
+import lsr.common.MovingAverage;
+import lsr.common.PID;
+import lsr.common.Reply;
+import lsr.common.RequestId;
+
+/**
+ * Class represents TCP connection to replica. It should be used by clients, to
+ * communicates with service on replicas. Only one request can be sent by client
+ * at the same time. After receiving reply, next request can be sent.
+ * 
+ * <p>
+ * Example of usage:
+ * <p>
+ * <blockquote>
+ * 
+ * <pre>
+ * public static void main(String[] args) throws IOException {
+ *  Client client = new Client();
+ *  client.connect();
+ *  byte[] request = new byte[] { 0, 1, 2 };
+ *  byte[] reply = client.execute(request);
+ * }
+ * </pre>
+ * 
+ * </blockquote>
+ * 
+ * If use case is that replica & client are located on the same machine and fail
+ * as one, one can use a constructor taking as parameter the replica ID that the
+ * client is bound to.
+ */
+public class Client {
+
+    // TODO: JK: export tunable client parameters to a configuration file / as
+    // constructor parameter
+
+    /*
+     * Minimum time to wait before reconnecting after a connection failure
+     * (connection reset or refused).
+     */
+    private static final int CONNECTION_FAILURE_TIMEOUT = 500;
+
+    /* Timeout == TO_MULTIPLIER*average */
+    private static final int TO_MULTIPLIER = 3;
+    /*
+     * Initial time to wait for an answer from the replica before connecting to
+     * another replica.
+     */
+    private static final int INITIAL_TIMEOUT = 3000 / TO_MULTIPLIER;
+    /* Maximum time to wait for an answer from the replica before reconnect */
+    private static final int MAX_TIMEOUT = 10000;
+    private final MovingAverage average = new MovingAverage(0.2, INITIAL_TIMEOUT);
+    private int timeout;
+
+    // Constants exchanged with replica to manage client ID's
+    public static final char HAVE_CLIENT_ID = 'F';
+    public static final char REQUEST_NEW_ID = 'T';
+
+    // List of replicas, and information who's the leader
+    private final List<PID> replicas;
+
+    private static final Random random = new Random();
+    private final List<Integer> reconnectIds = new ArrayList<Integer>();
+
+    // Two variables for numbering requests
+    private long clientId = -1;
+    private int sequenceId = 0;
+
+    private Socket socket;
+    private DataOutputStream output;
+    private DataInputStream input;
+
+    private final Integer contactReplicaId;
+
+    /**
+     * Creates new connection used by client to connect to replicas.
+     * 
+     * @param replicas - information about replicas to connect to
+     * @deprecated Use {@link #Client(Configuration)}
+     */
+    public Client(List<PID> replicas) {
+        this.replicas = replicas;
+        contactReplicaId = null;
+    }
+
+    /**
+     * Creates new connection used by client to connect to replicas.
+     * 
+     * @param config - the configuration with information about replicas to
+     *            connect to
+     * @throws IOException if I/O error occurs while reading configuration
+     */
+    public Client(Configuration config) throws IOException {
+        this.replicas = config.getProcesses();
+        contactReplicaId = null;
+    }
+
+    /**
+     * Creates new connection used by client to connect to replicas.
+     * 
+     * Unless a redirect is received, uses ONLY the replica whose ID is declared
+     * as contactReplicaId.
+     * 
+     * @param config - the configuration with information about replicas to
+     *            connect to
+     * @throws IOException if I/O error occurs while reading configuration
+     */
+    public Client(Configuration config, int contactReplicaId) {
+        this.contactReplicaId = contactReplicaId;
+        this.replicas = config.getProcesses();
+    }
+
+    /**
+     * Creates new connection used by client to connect to replicas.
+     * 
+     * Loads the configuration from the default configuration file, as defined
+     * in the class {@link Configuration}
+     * 
+     * 
+     * Unless a redirect is received, uses ONLY the replica whose ID is declared
+     * as contactReplicaId.
+     * 
+     * @param config - the configuration with information about replicas to
+     *            connect to
+     * @throws IOException if I/O error occurs while reading configuration
+     */
+    public Client(int contactReplicaId) throws IOException {
+        this.replicas = new Configuration().getProcesses();
+        this.contactReplicaId = contactReplicaId;
+    }
+
+    /**
+     * Creates new connection used by client to connect to replicas.
+     * 
+     * Loads the configuration from the default configuration file, as defined
+     * in the class {@link Configuration}
+     * 
+     * @throws IOException if I/O error occurs while reading configuration
+     */
+    public Client() throws IOException {
+        this(new Configuration());
+    }
+
+    private RequestId nextRequestId() {
+        return new RequestId(clientId, ++sequenceId);
+    }
+
+    /**
+     * Sends request to replica, to execute service with specified object as
+     * argument. This object should be known to replica, which generate reply.
+     * This method will block until response from replica is received.
+     * 
+     * @param bytes - argument for service
+     * @return reply from service
+     * @throws ReplicationException if error occurs while sending request
+     */
+    public synchronized byte[] execute(byte[] bytes) throws ReplicationException {
+        ClientRequest request = new ClientRequest(nextRequestId(), bytes);
+        ClientCommand command = new ClientCommand(CommandType.REQUEST, request);
+        ByteBuffer bb = ByteBuffer.allocate(command.byteSize());
+        command.writeTo(bb);
+        bb.flip();
+        byte[] requestBA = bb.array();
+
+        long start = System.currentTimeMillis();
+
+        while (true) {
+            try {
+                if (logger.isLoggable(Level.FINE)) {
+                    logger.fine("Sending " + request.getRequestId());
+                }
+
+                output.write(requestBA);
+                output.flush();
+
+                // Blocks only for socket timeout
+                ClientReply clientReply = new ClientReply(input);
+
+                switch (clientReply.getResult()) {
+                    case OK:
+                        Reply reply = new Reply(clientReply.getValue());
+                        logger.fine("Reply OK");
+                        assert reply.getRequestId().equals(request.getRequestId()) : "Bad reply. Expected: " +
+                                                                                     request.getRequestId() +
+                                                                                     ", got: " +
+                                                                                     reply.getRequestId();
+
+                        long time = System.currentTimeMillis() - start;
+                        average.add(time);
+                        // update socket timeout as 3 times average response
+                        // time
+
+                        updateTimeout();
+                        return reply.getValue();
+
+                    case REDIRECT:
+                        int currentPrimary = ByteBuffer.wrap(clientReply.getValue()).getInt();
+                        if (currentPrimary < 0 || currentPrimary >= replicas.size()) {
+                            // Invalid ID. Ignore redirect and try next replica.
+                            logger.warning("Reply: Invalid redirect received: " + currentPrimary +
+                                           ". Proceeding with next replica.");
+                            currentPrimary = nextReplica();
+                        } else {
+                            logger.info("Reply REDIRECT to " + currentPrimary);
+                        }
+                        reconnect(currentPrimary);
+                        break;
+
+                    case NACK:
+                        throw new ReplicationException("Nack received: " +
+                                                       new String(clientReply.getValue()));
+
+                    default:
+                        throw new RuntimeException("Unknown reply type");
+                }
+
+            } catch (SocketTimeoutException e) {
+                logger.warning("Error waiting for answer: " + e.getMessage() + ", Request: " +
+                               request.getRequestId());
+                cleanClose();
+                increaseTimeout();
+                connect();
+            } catch (IOException e) {
+                logger.warning("Error reading socket: " + e.toString() + ". Request: " +
+                               request.getRequestId());
+                waitForReconnect(CONNECTION_FAILURE_TIMEOUT);
+                connect();
+            }
+        }
+    }
+
+    /** Modifies socket timeout basing on previous reply times */
+    private void updateTimeout() throws SocketException {
+        timeout = (int) (TO_MULTIPLIER * average.get());
+        timeout = Math.min(timeout, MAX_TIMEOUT);
+        socket.setSoTimeout(timeout);
+    }
+
+    /** On no response increases the average timeout */
+    private void increaseTimeout() {
+        average.add(Math.min(timeout * TO_MULTIPLIER, MAX_TIMEOUT));
+    }
+
+    /** Returns ID of next replica to connect to */
+    private int nextReplica() {
+        if (contactReplicaId != null) {
+            return contactReplicaId;
+        }
+
+        if (reconnectIds.isEmpty()) {
+            for (int i = 0; i < replicas.size(); ++i)
+                reconnectIds.add(i);
+            Collections.shuffle(reconnectIds, random);
+        }
+        return reconnectIds.remove(0);
+    }
+
+    /**
+     * Tries to connect to a replica, cycling through the replicas until a
+     * connection is successfully established. After successful connection, new
+     * client id is granted which will be used for sending all messages.
+     */
+    public synchronized void connect() {
+        reconnect(nextReplica());
+    }
+
+    /**
+     * Tries to reconnect to a replica, cycling through the replicas until a
+     * connection is successfully established.
+     * 
+     * @param replicaId try to connect to this replica
+     */
+    private void reconnect(int replicaId) {
+        while (true) {
+            int nr = -1;
+            try {
+                nr = nextReplica();
+                connectTo(nr);
+                // Success
+                return;
+            } catch (IOException e) {
+                cleanClose();
+                logger.warning("Connect to " + nr + " failed: " + e.getMessage());
+                waitForReconnect(CONNECTION_FAILURE_TIMEOUT);
+            }
+        }
+    }
+
+    private void connectTo(int replicaId) throws IOException {
+        // close previous connection if any
+        cleanClose();
+
+        PID replica = replicas.get(replicaId);
+
+        String host = replica.getHostname();
+        int port = replica.getClientPort();
+        logger.info("Connecting to " + replica);
+        socket = new Socket(host, port);
+
+        updateTimeout();
+        socket.setReuseAddress(true);
+        socket.setTcpNoDelay(true);
+        output = new DataOutputStream(socket.getOutputStream());
+        input = new DataInputStream(socket.getInputStream());
+
+        initConnection();
+
+        logger.info("Connected [p" + replicaId + "]. Timeout: " + socket.getSoTimeout());
+    }
+
+    /** Sends the contact replica our clientID or gets one from a replica */
+    private void initConnection() throws IOException {
+        if (clientId == -1) {
+            output.write(REQUEST_NEW_ID);
+            output.flush();
+            clientId = input.readLong();
+            logger.fine("New client id: " + clientId);
+        } else {
+            output.write(HAVE_CLIENT_ID);
+            output.writeLong(clientId);
+            output.flush();
+        }
+    }
+
+    private void waitForReconnect(int timeout) {
+        try {
+            // random backoff
+            timeout += random.nextInt(500);
+            logger.warning("Reconnecting in " + timeout + "ms.");
+            Thread.sleep(timeout);
+        } catch (InterruptedException e) {
+            logger.warning("Interrupted while sleeping: " + e.getMessage());
+            // Set the interrupt flag again, it will result in an
+            // InterruptException being thrown again the next time this thread
+            // tries to block.
+            Thread.currentThread().interrupt();
+        }
+    }
+
+    private void cleanClose() {
+        try {
+            if (socket != null) {
+                socket.shutdownOutput();
+                socket.close();
+                socket = null;
+                logger.info("Closing socket");
+            }
+        } catch (IOException e) {
+            e.printStackTrace();
+            logger.log(Level.WARNING, "Not clean socket closing.");
+        }
+    }
+
+    private final static Logger logger = Logger.getLogger(Client.class.getCanonicalName());
+}