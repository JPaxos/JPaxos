package lsr.paxos.network;

import static lsr.common.ProcessDescriptor.processDescriptor;

import java.util.BitSet;
import java.util.logging.Logger;

<<<<<<< HEAD
import lsr.common.ProcessDescriptor;
=======
>>>>>>> 19d52295
import lsr.paxos.messages.Message;

public class GenericNetwork extends Network {
    private final UdpNetwork udpNetwork;
    private final TcpNetwork tcpNetwork;

    public GenericNetwork(TcpNetwork tcpNetwork, UdpNetwork udpNetwork) {
<<<<<<< HEAD
        super();

=======
>>>>>>> 19d52295
        this.tcpNetwork = tcpNetwork;
        this.udpNetwork = udpNetwork;

        allButMe.set(0, processDescriptor.numReplicas);
        allButMe.clear(processDescriptor.localId);
    }

    @Override
    public void start() {
        udpNetwork.start();
        tcpNetwork.start();
    }

    // we using internal methods in networks, so listeners has to be handled
<<<<<<< HEAD
    public void sendMessage(Message message, BitSet destinations) {
        assert !destinations.isEmpty() : "Sending a message to noone";

        int localId = ProcessDescriptor.processDescriptor.localId;

        BitSet dests = (BitSet) destinations.clone();
        if (dests.get(localId)) {
            fireReceiveMessage(message, localId);
            dests.clear(localId);
        }

        // serialize message to discover its size
        byte[] data = message.toByteArray();

        // send message using UDP or TCP
        if (data.length < ProcessDescriptor.processDescriptor.maxUdpPacketSize) {
=======
    public void send(Message message, BitSet destinations) {
        // send message using UDP or TCP
        if (message.byteSize() < processDescriptor.maxUdpPacketSize) {
>>>>>>> 19d52295
            // packet small enough to send using UDP
            udpNetwork.sendMessage(message, destinations);
        } else {
            // big packet so send using TCP
<<<<<<< HEAD
            for (int i = dests.nextSetBit(0); i >= 0; i = dests.nextSetBit(i + 1)) {
                tcpNetwork.sendBytes(data, i);
            }
=======
            tcpNetwork.sendMessage(message, destinations);
>>>>>>> 19d52295
        }
    }

<<<<<<< HEAD
    public void sendToAllButMe(Message message) {
        sendMessage(message, allButMe);
=======
    @Override
    protected void send(Message message, int destination) {
        // send message using UDP or TCP
        if (message.byteSize() < processDescriptor.maxUdpPacketSize) {
            // packet small enough to send using UDP
            udpNetwork.send(message, destination);
        } else {
            // big packet so send using TCP
            tcpNetwork.send(message, destination);
        }
>>>>>>> 19d52295
    }

    @SuppressWarnings("unused")
    private final static Logger logger = Logger.getLogger(GenericNetwork.class.getCanonicalName());
}
<|MERGE_RESOLUTION|>--- conflicted
+++ resolved
@@ -1,93 +1,51 @@
-package lsr.paxos.network;
-
-import static lsr.common.ProcessDescriptor.processDescriptor;
-
-import java.util.BitSet;
-import java.util.logging.Logger;
-
-<<<<<<< HEAD
-import lsr.common.ProcessDescriptor;
-=======
->>>>>>> 19d52295
-import lsr.paxos.messages.Message;
-
-public class GenericNetwork extends Network {
-    private final UdpNetwork udpNetwork;
-    private final TcpNetwork tcpNetwork;
-
-    public GenericNetwork(TcpNetwork tcpNetwork, UdpNetwork udpNetwork) {
-<<<<<<< HEAD
-        super();
-
-=======
->>>>>>> 19d52295
-        this.tcpNetwork = tcpNetwork;
-        this.udpNetwork = udpNetwork;
-
-        allButMe.set(0, processDescriptor.numReplicas);
-        allButMe.clear(processDescriptor.localId);
-    }
-
-    @Override
-    public void start() {
-        udpNetwork.start();
-        tcpNetwork.start();
-    }
-
-    // we using internal methods in networks, so listeners has to be handled
-<<<<<<< HEAD
-    public void sendMessage(Message message, BitSet destinations) {
-        assert !destinations.isEmpty() : "Sending a message to noone";
-
-        int localId = ProcessDescriptor.processDescriptor.localId;
-
-        BitSet dests = (BitSet) destinations.clone();
-        if (dests.get(localId)) {
-            fireReceiveMessage(message, localId);
-            dests.clear(localId);
-        }
-
-        // serialize message to discover its size
-        byte[] data = message.toByteArray();
-
-        // send message using UDP or TCP
-        if (data.length < ProcessDescriptor.processDescriptor.maxUdpPacketSize) {
-=======
-    public void send(Message message, BitSet destinations) {
-        // send message using UDP or TCP
-        if (message.byteSize() < processDescriptor.maxUdpPacketSize) {
->>>>>>> 19d52295
-            // packet small enough to send using UDP
-            udpNetwork.sendMessage(message, destinations);
-        } else {
-            // big packet so send using TCP
-<<<<<<< HEAD
-            for (int i = dests.nextSetBit(0); i >= 0; i = dests.nextSetBit(i + 1)) {
-                tcpNetwork.sendBytes(data, i);
-            }
-=======
-            tcpNetwork.sendMessage(message, destinations);
->>>>>>> 19d52295
-        }
-    }
-
-<<<<<<< HEAD
-    public void sendToAllButMe(Message message) {
-        sendMessage(message, allButMe);
-=======
-    @Override
-    protected void send(Message message, int destination) {
-        // send message using UDP or TCP
-        if (message.byteSize() < processDescriptor.maxUdpPacketSize) {
-            // packet small enough to send using UDP
-            udpNetwork.send(message, destination);
-        } else {
-            // big packet so send using TCP
-            tcpNetwork.send(message, destination);
-        }
->>>>>>> 19d52295
-    }
-
-    @SuppressWarnings("unused")
-    private final static Logger logger = Logger.getLogger(GenericNetwork.class.getCanonicalName());
-}
+package lsr.paxos.network;
+
+import static lsr.common.ProcessDescriptor.processDescriptor;
+
+import java.util.BitSet;
+import java.util.logging.Logger;
+
+import lsr.paxos.messages.Message;
+
+public class GenericNetwork extends Network {
+    private final UdpNetwork udpNetwork;
+    private final TcpNetwork tcpNetwork;
+
+    public GenericNetwork(TcpNetwork tcpNetwork, UdpNetwork udpNetwork) {
+        this.tcpNetwork = tcpNetwork;
+        this.udpNetwork = udpNetwork;
+    }
+
+    @Override
+    public void start() {
+        udpNetwork.start();
+        tcpNetwork.start();
+    }
+
+    // we using internal methods in networks, so listeners has to be handled
+    public void send(Message message, BitSet destinations) {
+        // send message using UDP or TCP
+        if (message.byteSize() < processDescriptor.maxUdpPacketSize) {
+            // packet small enough to send using UDP
+            udpNetwork.sendMessage(message, destinations);
+        } else {
+            // big packet so send using TCP
+            tcpNetwork.sendMessage(message, destinations);
+        }
+    }
+
+    @Override
+    protected void send(Message message, int destination) {
+        // send message using UDP or TCP
+        if (message.byteSize() < processDescriptor.maxUdpPacketSize) {
+            // packet small enough to send using UDP
+            udpNetwork.send(message, destination);
+        } else {
+            // big packet so send using TCP
+            tcpNetwork.send(message, destination);
+        }
+    }
+
+    @SuppressWarnings("unused")
+    private final static Logger logger = Logger.getLogger(GenericNetwork.class.getCanonicalName());
+}