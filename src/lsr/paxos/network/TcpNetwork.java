package lsr.paxos.network;

import static lsr.common.ProcessDescriptor.processDescriptor;

import java.io.BufferedInputStream;
import java.io.DataInputStream;
import java.io.IOException;
import java.io.OutputStream;
import java.net.InetAddress;
import java.net.InetSocketAddress;
import java.net.ServerSocket;
import java.net.Socket;
import java.util.ArrayList;
import java.util.BitSet;
import java.util.List;
import java.util.logging.Level;
import java.util.logging.Logger;

import lsr.common.KillOnExceptionHandler;
import lsr.paxos.messages.Message;

public class TcpNetwork extends Network implements Runnable {
<<<<<<< HEAD
    private final TcpConnection[] connections;
=======
    private final TcpConnection[][] activeConnections;
    private final List<TcpConnection> allConnections = new ArrayList<TcpConnection>();
>>>>>>> 19d52295
    private final ServerSocket server;
    private final Thread acceptorThread;
    private boolean started = false;

    /**
     * Creates new network for handling connections with other replicas.
     * 
     * @throws IOException if opening server socket fails
     */
    public TcpNetwork() throws IOException {
<<<<<<< HEAD
        super();
        this.connections = new TcpConnection[processDescriptor.numReplicas];
        logger.fine("Opening port: " + processDescriptor.getLocalProcess().getReplicaPort());
        this.server = new ServerSocket();
=======
        activeConnections = new TcpConnection[processDescriptor.numReplicas][2];

        logger.info("Opening port: " + processDescriptor.getLocalProcess().getReplicaPort());

        server = new ServerSocket();
>>>>>>> 19d52295
        server.setReceiveBufferSize(256 * 1024);
        server.bind(new InetSocketAddress((InetAddress) null,
                processDescriptor.getLocalProcess().getReplicaPort()));

        acceptorThread = new Thread(this, "TcpNetwork");
        acceptorThread.setUncaughtExceptionHandler(new KillOnExceptionHandler());
    }

    @Override
    public synchronized void start() {
        if (!started) {
<<<<<<< HEAD
            logger.fine("Starting TcpNetwork");
            for (int i = 0; i < connections.length; i++) {
                if (i < processDescriptor.localId) {
                    connections[i] = new TcpConnection(this,
                            processDescriptor.config.getProcess(i), false);
                    connections[i].start();
                }
                if (i > processDescriptor.localId) {
                    connections[i] = new TcpConnection(this,
                            processDescriptor.config.getProcess(i), true);
                    connections[i].start();
                }
=======
            for (int i = 0; i < activeConnections.length; i++) {
                activeConnections[i][0] = null;
                activeConnections[i][1] = null;
                if (i == processDescriptor.localId)
                    continue;
                TcpConnection tcpConn = new TcpConnection(this,
                        processDescriptor.config.getProcess(i), i, true);
                allConnections.add(tcpConn);
                tcpConn.start();
>>>>>>> 19d52295
            }
            acceptorThread.start();
            started = true;
        } else {
<<<<<<< HEAD
            logger.warning("Starting TcpNetwork multiple times!");
=======
            logger.warning("Starting TCP networkmultiple times!");
            assert false;
>>>>>>> 19d52295
        }
    }

    /**
     * Sends binary data to specified destination.
     * 
     * @param message - binary data to send
     * @param destination - id of replica to send data to
     * @return true if message was sent; false if some error occurred
     */
<<<<<<< HEAD
    @Deprecated
    public boolean send(byte[] message, int destination) {
        return sendBytes(message, destination);
    }

    /* package access */boolean sendBytes(byte[] message, int destination) {
        assert destination != processDescriptor.localId;
        return connections[destination].send(message);
=======
    protected void send(byte[] message, int destination) {
        if (activeConnections[destination][0] != null)
            activeConnections[destination][0].send(message);
    }

    protected void send(Message message, int destination) {
        send(message.toByteArray(), destination);
    }

    @Override
    public void send(Message message, BitSet destinations) {
        assert !destinations.isEmpty() : "Sending a message to no one";

        byte[] bytes = message.toByteArray();
        for (int i = destinations.nextSetBit(0); i >= 0; i = destinations.nextSetBit(i + 1)) {
            send(bytes, i);
        }
>>>>>>> 19d52295
    }

    /**
     * Main loop which accepts incoming connections.
     */
    public void run() {
        logger.info(Thread.currentThread().getName() + " thread started");
        while (true) {
            try {
                Socket socket = server.accept();
                initializeConnection(socket);
            } catch (IOException e) {
                throw new RuntimeException(e);
            }
        }
    }

    private void initializeConnection(Socket socket) {
        try {
            logger.info("Received connection from " + socket.getRemoteSocketAddress());
            socket.setReceiveBufferSize(TcpConnection.TCP_BUFFER_SIZE);
            socket.setSendBufferSize(TcpConnection.TCP_BUFFER_SIZE);
            socket.setTcpNoDelay(true);
            logger.warning("Passive. RcvdBuffer: " + socket.getReceiveBufferSize() +
                           ", SendBuffer: " + socket.getSendBufferSize());
            DataInputStream input = new DataInputStream(
                    new BufferedInputStream(socket.getInputStream()));
            OutputStream output = socket.getOutputStream();
            int replicaId = input.readInt();

            if (replicaId < 0 || replicaId >= processDescriptor.numReplicas) {
                logger.warning("Remoce host id is out of range: " + replicaId);
                socket.close();
                return;
            }
<<<<<<< HEAD

            assert replicaId != processDescriptor.localId : "Remote replica has same id as local";
=======
            if (replicaId == processDescriptor.localId) {
                logger.warning("Remote replica has same id as local: " + replicaId);
                socket.close();
                return;
            }
>>>>>>> 19d52295

            TcpConnection tcpConn = new TcpConnection(this,
                    processDescriptor.config.getProcess(replicaId), replicaId, false);
            tcpConn.setConnection(socket, input, output);
            addConnection(replicaId, tcpConn);
            tcpConn.start();

        } catch (IOException e) {
            logger.log(Level.WARNING, "Initialization of accepted connection failed.", e);
            try {
                socket.close();
            } catch (IOException e1) {
            }
        }
    }

<<<<<<< HEAD
    public void sendMessage(Message message, BitSet destinations) {
        assert !destinations.isEmpty() : "Sending a message to no one";

        // do not send message to self (just fire event)
        if (destinations.get(processDescriptor.localId)) {
            logger.warning("Sending message to self: " + message);
            fireReceiveMessage(message, processDescriptor.localId);
            destinations = (BitSet) destinations.clone();
            destinations.clear(processDescriptor.localId);
        }

        byte[] bytes = message.toByteArray();
        for (int i = destinations.nextSetBit(0); i >= 0; i = destinations.nextSetBit(i + 1)) {
            sendBytes(bytes, i);
=======
    /* package private */void addConnection(int replicaId, TcpConnection tcpConn) {
        synchronized (activeConnections) {
            if (activeConnections[replicaId][0] == null) {
                activeConnections[replicaId][0] = tcpConn;
            } else {
                if (activeConnections[replicaId][1] == null) {
                    if (activeConnections[replicaId][0].isActive() ^ tcpConn.isActive()) {
                        activeConnections[replicaId][1] = tcpConn;
                    } else {
                        activeConnections[replicaId][0].stopAsync();
                        activeConnections[replicaId][0] = tcpConn;
                    }
                } else {
                    if (activeConnections[replicaId][1].isActive() ^ tcpConn.isActive()) {
                        activeConnections[replicaId][0].stopAsync();
                        activeConnections[replicaId][0] = tcpConn;
                    } else {
                        activeConnections[replicaId][1].stopAsync();
                        activeConnections[replicaId][1] = tcpConn;
                    }
                }
            }
>>>>>>> 19d52295
        }
    }

    /* package private */void removeConnection(int replicaId, TcpConnection tcpConn) {
        synchronized (activeConnections) {
            if (activeConnections[replicaId][1] == tcpConn) {
                activeConnections[replicaId][1] = null;
            } else if (activeConnections[replicaId][0] == tcpConn) {
                activeConnections[replicaId][0] = activeConnections[replicaId][1];
                activeConnections[replicaId][1] = null;
            }

            if (!tcpConn.isActive())
                allConnections.remove(tcpConn);
        }
    }

<<<<<<< HEAD
    public void sendToAllButMe(Message message) {
        sendMessage(message, allButMe);
    }

    public void closeAll() {
        for (TcpConnection c : connections) {
=======
    public void closeAll() {
        for (TcpConnection c : allConnections) {
>>>>>>> 19d52295
            try {
                if (c != null)
                    c.stop();
            } catch (InterruptedException e) {
                e.printStackTrace();
            }
        }
    }

    private final static Logger logger = Logger.getLogger(TcpNetwork.class.getCanonicalName());

}
<|MERGE_RESOLUTION|>--- conflicted
+++ resolved
@@ -1,273 +1,203 @@
-package lsr.paxos.network;
-
-import static lsr.common.ProcessDescriptor.processDescriptor;
-
-import java.io.BufferedInputStream;
-import java.io.DataInputStream;
-import java.io.IOException;
-import java.io.OutputStream;
-import java.net.InetAddress;
-import java.net.InetSocketAddress;
-import java.net.ServerSocket;
-import java.net.Socket;
-import java.util.ArrayList;
-import java.util.BitSet;
-import java.util.List;
-import java.util.logging.Level;
-import java.util.logging.Logger;
-
-import lsr.common.KillOnExceptionHandler;
-import lsr.paxos.messages.Message;
-
-public class TcpNetwork extends Network implements Runnable {
-<<<<<<< HEAD
-    private final TcpConnection[] connections;
-=======
-    private final TcpConnection[][] activeConnections;
-    private final List<TcpConnection> allConnections = new ArrayList<TcpConnection>();
->>>>>>> 19d52295
-    private final ServerSocket server;
-    private final Thread acceptorThread;
-    private boolean started = false;
-
-    /**
-     * Creates new network for handling connections with other replicas.
-     * 
-     * @throws IOException if opening server socket fails
-     */
-    public TcpNetwork() throws IOException {
-<<<<<<< HEAD
-        super();
-        this.connections = new TcpConnection[processDescriptor.numReplicas];
-        logger.fine("Opening port: " + processDescriptor.getLocalProcess().getReplicaPort());
-        this.server = new ServerSocket();
-=======
-        activeConnections = new TcpConnection[processDescriptor.numReplicas][2];
-
-        logger.info("Opening port: " + processDescriptor.getLocalProcess().getReplicaPort());
-
-        server = new ServerSocket();
->>>>>>> 19d52295
-        server.setReceiveBufferSize(256 * 1024);
-        server.bind(new InetSocketAddress((InetAddress) null,
-                processDescriptor.getLocalProcess().getReplicaPort()));
-
-        acceptorThread = new Thread(this, "TcpNetwork");
-        acceptorThread.setUncaughtExceptionHandler(new KillOnExceptionHandler());
-    }
-
-    @Override
-    public synchronized void start() {
-        if (!started) {
-<<<<<<< HEAD
-            logger.fine("Starting TcpNetwork");
-            for (int i = 0; i < connections.length; i++) {
-                if (i < processDescriptor.localId) {
-                    connections[i] = new TcpConnection(this,
-                            processDescriptor.config.getProcess(i), false);
-                    connections[i].start();
-                }
-                if (i > processDescriptor.localId) {
-                    connections[i] = new TcpConnection(this,
-                            processDescriptor.config.getProcess(i), true);
-                    connections[i].start();
-                }
-=======
-            for (int i = 0; i < activeConnections.length; i++) {
-                activeConnections[i][0] = null;
-                activeConnections[i][1] = null;
-                if (i == processDescriptor.localId)
-                    continue;
-                TcpConnection tcpConn = new TcpConnection(this,
-                        processDescriptor.config.getProcess(i), i, true);
-                allConnections.add(tcpConn);
-                tcpConn.start();
->>>>>>> 19d52295
-            }
-            acceptorThread.start();
-            started = true;
-        } else {
-<<<<<<< HEAD
-            logger.warning("Starting TcpNetwork multiple times!");
-=======
-            logger.warning("Starting TCP networkmultiple times!");
-            assert false;
->>>>>>> 19d52295
-        }
-    }
-
-    /**
-     * Sends binary data to specified destination.
-     * 
-     * @param message - binary data to send
-     * @param destination - id of replica to send data to
-     * @return true if message was sent; false if some error occurred
-     */
-<<<<<<< HEAD
-    @Deprecated
-    public boolean send(byte[] message, int destination) {
-        return sendBytes(message, destination);
-    }
-
-    /* package access */boolean sendBytes(byte[] message, int destination) {
-        assert destination != processDescriptor.localId;
-        return connections[destination].send(message);
-=======
-    protected void send(byte[] message, int destination) {
-        if (activeConnections[destination][0] != null)
-            activeConnections[destination][0].send(message);
-    }
-
-    protected void send(Message message, int destination) {
-        send(message.toByteArray(), destination);
-    }
-
-    @Override
-    public void send(Message message, BitSet destinations) {
-        assert !destinations.isEmpty() : "Sending a message to no one";
-
-        byte[] bytes = message.toByteArray();
-        for (int i = destinations.nextSetBit(0); i >= 0; i = destinations.nextSetBit(i + 1)) {
-            send(bytes, i);
-        }
->>>>>>> 19d52295
-    }
-
-    /**
-     * Main loop which accepts incoming connections.
-     */
-    public void run() {
-        logger.info(Thread.currentThread().getName() + " thread started");
-        while (true) {
-            try {
-                Socket socket = server.accept();
-                initializeConnection(socket);
-            } catch (IOException e) {
-                throw new RuntimeException(e);
-            }
-        }
-    }
-
-    private void initializeConnection(Socket socket) {
-        try {
-            logger.info("Received connection from " + socket.getRemoteSocketAddress());
-            socket.setReceiveBufferSize(TcpConnection.TCP_BUFFER_SIZE);
-            socket.setSendBufferSize(TcpConnection.TCP_BUFFER_SIZE);
-            socket.setTcpNoDelay(true);
-            logger.warning("Passive. RcvdBuffer: " + socket.getReceiveBufferSize() +
-                           ", SendBuffer: " + socket.getSendBufferSize());
-            DataInputStream input = new DataInputStream(
-                    new BufferedInputStream(socket.getInputStream()));
-            OutputStream output = socket.getOutputStream();
-            int replicaId = input.readInt();
-
-            if (replicaId < 0 || replicaId >= processDescriptor.numReplicas) {
-                logger.warning("Remoce host id is out of range: " + replicaId);
-                socket.close();
-                return;
-            }
-<<<<<<< HEAD
-
-            assert replicaId != processDescriptor.localId : "Remote replica has same id as local";
-=======
-            if (replicaId == processDescriptor.localId) {
-                logger.warning("Remote replica has same id as local: " + replicaId);
-                socket.close();
-                return;
-            }
->>>>>>> 19d52295
-
-            TcpConnection tcpConn = new TcpConnection(this,
-                    processDescriptor.config.getProcess(replicaId), replicaId, false);
-            tcpConn.setConnection(socket, input, output);
-            addConnection(replicaId, tcpConn);
-            tcpConn.start();
-
-        } catch (IOException e) {
-            logger.log(Level.WARNING, "Initialization of accepted connection failed.", e);
-            try {
-                socket.close();
-            } catch (IOException e1) {
-            }
-        }
-    }
-
-<<<<<<< HEAD
-    public void sendMessage(Message message, BitSet destinations) {
-        assert !destinations.isEmpty() : "Sending a message to no one";
-
-        // do not send message to self (just fire event)
-        if (destinations.get(processDescriptor.localId)) {
-            logger.warning("Sending message to self: " + message);
-            fireReceiveMessage(message, processDescriptor.localId);
-            destinations = (BitSet) destinations.clone();
-            destinations.clear(processDescriptor.localId);
-        }
-
-        byte[] bytes = message.toByteArray();
-        for (int i = destinations.nextSetBit(0); i >= 0; i = destinations.nextSetBit(i + 1)) {
-            sendBytes(bytes, i);
-=======
-    /* package private */void addConnection(int replicaId, TcpConnection tcpConn) {
-        synchronized (activeConnections) {
-            if (activeConnections[replicaId][0] == null) {
-                activeConnections[replicaId][0] = tcpConn;
-            } else {
-                if (activeConnections[replicaId][1] == null) {
-                    if (activeConnections[replicaId][0].isActive() ^ tcpConn.isActive()) {
-                        activeConnections[replicaId][1] = tcpConn;
-                    } else {
-                        activeConnections[replicaId][0].stopAsync();
-                        activeConnections[replicaId][0] = tcpConn;
-                    }
-                } else {
-                    if (activeConnections[replicaId][1].isActive() ^ tcpConn.isActive()) {
-                        activeConnections[replicaId][0].stopAsync();
-                        activeConnections[replicaId][0] = tcpConn;
-                    } else {
-                        activeConnections[replicaId][1].stopAsync();
-                        activeConnections[replicaId][1] = tcpConn;
-                    }
-                }
-            }
->>>>>>> 19d52295
-        }
-    }
-
-    /* package private */void removeConnection(int replicaId, TcpConnection tcpConn) {
-        synchronized (activeConnections) {
-            if (activeConnections[replicaId][1] == tcpConn) {
-                activeConnections[replicaId][1] = null;
-            } else if (activeConnections[replicaId][0] == tcpConn) {
-                activeConnections[replicaId][0] = activeConnections[replicaId][1];
-                activeConnections[replicaId][1] = null;
-            }
-
-            if (!tcpConn.isActive())
-                allConnections.remove(tcpConn);
-        }
-    }
-
-<<<<<<< HEAD
-    public void sendToAllButMe(Message message) {
-        sendMessage(message, allButMe);
-    }
-
-    public void closeAll() {
-        for (TcpConnection c : connections) {
-=======
-    public void closeAll() {
-        for (TcpConnection c : allConnections) {
->>>>>>> 19d52295
-            try {
-                if (c != null)
-                    c.stop();
-            } catch (InterruptedException e) {
-                e.printStackTrace();
-            }
-        }
-    }
-
-    private final static Logger logger = Logger.getLogger(TcpNetwork.class.getCanonicalName());
-
-}
+package lsr.paxos.network;
+
+import static lsr.common.ProcessDescriptor.processDescriptor;
+
+import java.io.BufferedInputStream;
+import java.io.BufferedOutputStream;
+import java.io.DataInputStream;
+import java.io.DataOutputStream;
+import java.io.IOException;
+import java.net.InetAddress;
+import java.net.InetSocketAddress;
+import java.net.ServerSocket;
+import java.net.Socket;
+import java.util.ArrayList;
+import java.util.BitSet;
+import java.util.List;
+import java.util.logging.Level;
+import java.util.logging.Logger;
+
+import lsr.common.KillOnExceptionHandler;
+import lsr.paxos.messages.Message;
+
+public class TcpNetwork extends Network implements Runnable {
+    private final TcpConnection[][] activeConnections;
+    private final List<TcpConnection> allConnections = new ArrayList<TcpConnection>();
+    private final ServerSocket server;
+    private final Thread acceptorThread;
+    private boolean started = false;
+
+    /**
+     * Creates new network for handling connections with other replicas.
+     * 
+     * @throws IOException if opening server socket fails
+     */
+    public TcpNetwork() throws IOException {
+        activeConnections = new TcpConnection[processDescriptor.numReplicas][2];
+
+        logger.info("Opening port: " + processDescriptor.getLocalProcess().getReplicaPort());
+
+        server = new ServerSocket();
+        server.setReceiveBufferSize(256 * 1024);
+        server.bind(new InetSocketAddress((InetAddress) null,
+                processDescriptor.getLocalProcess().getReplicaPort()));
+
+        acceptorThread = new Thread(this, "TcpNetwork");
+        acceptorThread.setUncaughtExceptionHandler(new KillOnExceptionHandler());
+    }
+
+    @Override
+    public void start() {
+        if (!started) {
+            for (int i = 0; i < activeConnections.length; i++) {
+                activeConnections[i][0] = null;
+                activeConnections[i][1] = null;
+                if (i == processDescriptor.localId)
+                    continue;
+                TcpConnection tcpConn = new TcpConnection(this,
+                        processDescriptor.config.getProcess(i), i, true);
+                allConnections.add(tcpConn);
+                tcpConn.start();
+            }
+            acceptorThread.start();
+            started = true;
+        } else {
+            logger.warning("Starting TCP networkmultiple times!");
+            assert false;
+        }
+    }
+
+    /**
+     * Sends binary data to specified destination.
+     * 
+     * @param message - binary data to send
+     * @param destination - id of replica to send data to
+     * @return true if message was sent; false if some error occurred
+     */
+    protected void send(byte[] message, int destination) {
+        if (activeConnections[destination][0] != null)
+            activeConnections[destination][0].send(message);
+    }
+
+    protected void send(Message message, int destination) {
+        send(message.toByteArray(), destination);
+    }
+
+    @Override
+    public void send(Message message, BitSet destinations) {
+        assert !destinations.isEmpty() : "Sending a message to no one";
+
+        byte[] bytes = message.toByteArray();
+        for (int i = destinations.nextSetBit(0); i >= 0; i = destinations.nextSetBit(i + 1)) {
+            send(bytes, i);
+        }
+    }
+
+    /**
+     * Main loop which accepts incoming connections.
+     */
+    public void run() {
+        logger.info(Thread.currentThread().getName() + " thread started");
+        while (true) {
+            try {
+                Socket socket = server.accept();
+                initializeConnection(socket);
+            } catch (IOException e) {
+                throw new RuntimeException(e);
+            }
+        }
+    }
+
+    private void initializeConnection(Socket socket) {
+        try {
+            logger.info("Received connection from " + socket.getRemoteSocketAddress());
+            socket.setReceiveBufferSize(TcpConnection.TCP_BUFFER_SIZE);
+            socket.setSendBufferSize(TcpConnection.TCP_BUFFER_SIZE);
+            socket.setTcpNoDelay(true);
+            logger.warning("Passive. RcvdBuffer: " + socket.getReceiveBufferSize() +
+                           ", SendBuffer: " + socket.getSendBufferSize());
+            DataInputStream input = new DataInputStream(
+                    new BufferedInputStream(socket.getInputStream()));
+            DataOutputStream output = new DataOutputStream(
+                    new BufferedOutputStream(socket.getOutputStream()));
+            int replicaId = input.readInt();
+
+            if (replicaId < 0 || replicaId >= processDescriptor.numReplicas) {
+                logger.warning("Remoce host id is out of range: " + replicaId);
+                socket.close();
+                return;
+            }
+            if (replicaId == processDescriptor.localId) {
+                logger.warning("Remote replica has same id as local: " + replicaId);
+                socket.close();
+                return;
+            }
+
+            TcpConnection tcpConn = new TcpConnection(this,
+                    processDescriptor.config.getProcess(replicaId), replicaId, false);
+            tcpConn.setConnection(socket, input, output);
+            addConnection(replicaId, tcpConn);
+            tcpConn.start();
+
+        } catch (IOException e) {
+            logger.log(Level.WARNING, "Initialization of accepted connection failed.", e);
+            try {
+                socket.close();
+            } catch (IOException e1) {
+            }
+        }
+    }
+
+    /* package private */void addConnection(int replicaId, TcpConnection tcpConn) {
+        synchronized (activeConnections) {
+            if (activeConnections[replicaId][0] == null) {
+                activeConnections[replicaId][0] = tcpConn;
+            } else {
+                if (activeConnections[replicaId][1] == null) {
+                    if (activeConnections[replicaId][0].isActive() ^ tcpConn.isActive()) {
+                        activeConnections[replicaId][1] = tcpConn;
+                    } else {
+                        activeConnections[replicaId][0].stopAsync();
+                        activeConnections[replicaId][0] = tcpConn;
+                    }
+                } else {
+                    if (activeConnections[replicaId][1].isActive() ^ tcpConn.isActive()) {
+                        activeConnections[replicaId][0].stopAsync();
+                        activeConnections[replicaId][0] = tcpConn;
+                    } else {
+                        activeConnections[replicaId][1].stopAsync();
+                        activeConnections[replicaId][1] = tcpConn;
+                    }
+                }
+            }
+        }
+    }
+
+    /* package private */void removeConnection(int replicaId, TcpConnection tcpConn) {
+        synchronized (activeConnections) {
+            if (activeConnections[replicaId][1] == tcpConn) {
+                activeConnections[replicaId][1] = null;
+            } else if (activeConnections[replicaId][0] == tcpConn) {
+                activeConnections[replicaId][0] = activeConnections[replicaId][1];
+                activeConnections[replicaId][1] = null;
+            }
+
+            if (!tcpConn.isActive())
+                allConnections.remove(tcpConn);
+        }
+    }
+
+    public void closeAll() {
+        for (TcpConnection c : allConnections) {
+            try {
+                if (c != null)
+                    c.stop();
+            } catch (InterruptedException e) {
+                e.printStackTrace();
+            }
+        }
+    }
+
+    private final static Logger logger = Logger.getLogger(TcpNetwork.class.getCanonicalName());
+
+}