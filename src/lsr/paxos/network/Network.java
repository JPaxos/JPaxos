package lsr.paxos.network;

import static lsr.common.ProcessDescriptor.processDescriptor;

import java.util.BitSet;
import java.util.Collections;
import java.util.EnumMap;
import java.util.List;
import java.util.Map;
import java.util.Map.Entry;
import java.util.concurrent.CopyOnWriteArrayList;
import java.util.logging.Level;
import java.util.logging.Logger;

import lsr.paxos.messages.Message;
import lsr.paxos.messages.MessageType;

/**
 * This class provides methods to communicate with other processes (replicas).
 * It allows to send the message to one or many replicas, and provides listeners
 * called every time new message is received or sent.
 * 
 */
public abstract class Network {

    protected static final int localId = processDescriptor.localId;

    public final static BitSet OTHERS = OTHERS_initializer();

    private static BitSet OTHERS_initializer() {
        BitSet bs = new BitSet(processDescriptor.numReplicas);
        bs.set(0, processDescriptor.numReplicas);
        bs.clear(processDescriptor.localId);
        return bs;
    }

    public Network() {
    }

    protected abstract void send(Message message, int destination);

    protected abstract void send(Message message, BitSet destinations);

    public abstract void start();

    protected final BitSet allButMe = new BitSet(processDescriptor.numReplicas);

    public Network() {
        allButMe.set(0, processDescriptor.numReplicas);
        allButMe.clear(processDescriptor.localId);
    }

    /**
     * Sends the message to process with specified id.
     * 
     * @param message the message to send
     * @param destination the id of replica to send message to
     */
<<<<<<< HEAD
    public abstract void sendMessage(Message message, int destination);

    /**
     * ???
     * 
     * @Deprecated: this method is extremely error-prone.
     */
    @Deprecated
    public abstract boolean send(byte[] message, int destination);
=======
    final public void sendMessage(Message message, int destination) {
        assert destination != localId : "sending unicast to self";

        BitSet bs = new BitSet();
        bs.set(destination);

        send(message, destination);
        fireSentMessage(message, bs);
    }
>>>>>>> 19d52295

    /**
     * Sends the message to processes with specified ids as a bitset
     * 
     * @param message the message to send
     * @param destinations bit set with marked replica id's to send message to
     */
    final public void sendMessage(Message message, BitSet destinations) {
        assert message != null : "Null message";
        assert !destinations.isEmpty() : "Sending a message to noone";
        assert !destinations.get(localId) : "sending to self is inefficient";

        if (logger.isLoggable(Level.FINER))
            logger.finer("Sending with "
                         +
                         this.getClass().getName().substring(
                                 this.getClass().getName().lastIndexOf('.') + 1)
                         + " message " + message + " to " + destinations);

        send(message, destinations);
        fireSentMessage(message, destinations);
    }

    /**
<<<<<<< HEAD
     * Sends the message to all processes except self.
     * 
     * @param message the message to send
     */
    public abstract void sendToAllButMe(Message message);

    public abstract void start();
=======
     * Sends the message to all processes but the sender
     * 
     * @param message the message to send
     */
    final public void sendToOthers(Message message) {
        sendMessage(message, OTHERS);
    }
>>>>>>> 19d52295

    /**
     * Adds a new message listener for a certain type of message or all messages
     * ( see {@link MessageType}). The listener cannot be added twice for the
     * same message - this causes a {@link RuntimeException}.
     */
    final public static void addMessageListener(MessageType mType, MessageHandler handler) {
        boolean wasAdded = false;
        synchronized (msgListeners) {
            if (mType == MessageType.ANY) {
                for (Entry<MessageType, CopyOnWriteArrayList<MessageHandler>> entry : msgListeners.entrySet()) {
                    if (entry.getKey() == MessageType.ANY || entry.getKey() == MessageType.SENT)
                        continue;
                    wasAdded = entry.getValue().addIfAbsent(handler);
                    if (!wasAdded) {
                        throw new RuntimeException("Handler already registered");
                    }
                }
            } else {
                CopyOnWriteArrayList<MessageHandler> handlers = msgListeners.get(mType);
                wasAdded = handlers.addIfAbsent(handler);
            }
        }
        if (!wasAdded) {
            throw new RuntimeException("Handler already registered");
        }
    }

    /**
     * Removes a previously registered listener. Throws {@link RuntimeException}
     * if the listener is not on list.
     */
    final public static void removeMessageListener(MessageType mType, MessageHandler handler) {
        boolean wasPresent = false;
        synchronized (msgListeners) {
            if (mType == MessageType.ANY) {
                for (Entry<MessageType, CopyOnWriteArrayList<MessageHandler>> entry : msgListeners.entrySet()) {
                    if (entry.getKey() == MessageType.ANY || entry.getKey() == MessageType.SENT)
                        continue;
                    wasPresent |= entry.getValue().remove(handler);
                }
            } else {
                CopyOnWriteArrayList<MessageHandler> handlers = msgListeners.get(mType);
                wasPresent = handlers.remove(handler);
            }
        }
        if (!wasPresent) {
            throw new RuntimeException("Handler not registered");
        }
    }

    // // // // // // // // // // // // // // // // // //

    /**
     * For each message type, keeps a list of it's listeners.
     * 
     * The list is shared between networks
     */
    private static final Map<MessageType, CopyOnWriteArrayList<MessageHandler>> msgListeners;
    static {
        msgListeners = Collections.synchronizedMap(
            new EnumMap<MessageType, CopyOnWriteArrayList<MessageHandler>>(MessageType.class));
        for (MessageType ms : MessageType.values()) {
            msgListeners.put(ms, new CopyOnWriteArrayList<MessageHandler>());
        }
    }

    /**
     * Notifies all active network listeners that new message was received.
     */
    protected final void fireReceiveMessage(Message message, int sender) {
        assert message.getType() != MessageType.SENT && message.getType() != MessageType.ANY;
        if (logger.isLoggable(Level.FINER)) {
            if (logger.isLoggable(Level.FINEST)) {
                StackTraceElement[] st = Thread.currentThread().getStackTrace();
                String className = st[st.length - 2].getClassName().substring(
                        st[st.length - 2].getClassName().lastIndexOf('.') + 1);
                logger.finer("Received from [p" + sender + "] by " + className + " message " +
                             message);
            } else
                logger.finer("Received from " + sender + " message " + message);
        }
        boolean handled = broadcastToListeners(message.getType(), message, sender);
        if (!handled) {
            logger.warning("Unhandled message: " + message);
        }
    }

    /**
     * Notifies all active network listeners that message was sent.
     */
    private final void fireSentMessage(Message msg, BitSet dest) {
        List<MessageHandler> handlers = msgListeners.get(MessageType.SENT);
        for (MessageHandler listener : handlers) {
            listener.onMessageSent(msg, dest);
        }
    }

    /**
     * Informs all listeners waiting for the message type about the message.
     * Parameter type is needed in order to support MessageType.ANY value.
     * Returns if there was at least one listener.
     */
    private final boolean broadcastToListeners(MessageType type, Message msg, int sender) {
        List<MessageHandler> handlers = msgListeners.get(type);
        boolean handled = false;
        for (MessageHandler listener : handlers) {
            listener.onMessageReceived(msg, sender);
            handled = true;
        }
        return handled;
    }

    private final static Logger logger = Logger.getLogger(Network.class.getCanonicalName());
}
<|MERGE_RESOLUTION|>--- conflicted
+++ resolved
@@ -1,235 +1,206 @@
-package lsr.paxos.network;
-
-import static lsr.common.ProcessDescriptor.processDescriptor;
-
-import java.util.BitSet;
-import java.util.Collections;
-import java.util.EnumMap;
-import java.util.List;
-import java.util.Map;
-import java.util.Map.Entry;
-import java.util.concurrent.CopyOnWriteArrayList;
-import java.util.logging.Level;
-import java.util.logging.Logger;
-
-import lsr.paxos.messages.Message;
-import lsr.paxos.messages.MessageType;
-
-/**
- * This class provides methods to communicate with other processes (replicas).
- * It allows to send the message to one or many replicas, and provides listeners
- * called every time new message is received or sent.
- * 
- */
-public abstract class Network {
-
-    protected static final int localId = processDescriptor.localId;
-
-    public final static BitSet OTHERS = OTHERS_initializer();
-
-    private static BitSet OTHERS_initializer() {
-        BitSet bs = new BitSet(processDescriptor.numReplicas);
-        bs.set(0, processDescriptor.numReplicas);
-        bs.clear(processDescriptor.localId);
-        return bs;
-    }
-
-    public Network() {
-    }
-
-    protected abstract void send(Message message, int destination);
-
-    protected abstract void send(Message message, BitSet destinations);
-
-    public abstract void start();
-
-    protected final BitSet allButMe = new BitSet(processDescriptor.numReplicas);
-
-    public Network() {
-        allButMe.set(0, processDescriptor.numReplicas);
-        allButMe.clear(processDescriptor.localId);
-    }
-
-    /**
-     * Sends the message to process with specified id.
-     * 
-     * @param message the message to send
-     * @param destination the id of replica to send message to
-     */
-<<<<<<< HEAD
-    public abstract void sendMessage(Message message, int destination);
-
-    /**
-     * ???
-     * 
-     * @Deprecated: this method is extremely error-prone.
-     */
-    @Deprecated
-    public abstract boolean send(byte[] message, int destination);
-=======
-    final public void sendMessage(Message message, int destination) {
-        assert destination != localId : "sending unicast to self";
-
-        BitSet bs = new BitSet();
-        bs.set(destination);
-
-        send(message, destination);
-        fireSentMessage(message, bs);
-    }
->>>>>>> 19d52295
-
-    /**
-     * Sends the message to processes with specified ids as a bitset
-     * 
-     * @param message the message to send
-     * @param destinations bit set with marked replica id's to send message to
-     */
-    final public void sendMessage(Message message, BitSet destinations) {
-        assert message != null : "Null message";
-        assert !destinations.isEmpty() : "Sending a message to noone";
-        assert !destinations.get(localId) : "sending to self is inefficient";
-
-        if (logger.isLoggable(Level.FINER))
-            logger.finer("Sending with "
-                         +
-                         this.getClass().getName().substring(
-                                 this.getClass().getName().lastIndexOf('.') + 1)
-                         + " message " + message + " to " + destinations);
-
-        send(message, destinations);
-        fireSentMessage(message, destinations);
-    }
-
-    /**
-<<<<<<< HEAD
-     * Sends the message to all processes except self.
-     * 
-     * @param message the message to send
-     */
-    public abstract void sendToAllButMe(Message message);
-
-    public abstract void start();
-=======
-     * Sends the message to all processes but the sender
-     * 
-     * @param message the message to send
-     */
-    final public void sendToOthers(Message message) {
-        sendMessage(message, OTHERS);
-    }
->>>>>>> 19d52295
-
-    /**
-     * Adds a new message listener for a certain type of message or all messages
-     * ( see {@link MessageType}). The listener cannot be added twice for the
-     * same message - this causes a {@link RuntimeException}.
-     */
-    final public static void addMessageListener(MessageType mType, MessageHandler handler) {
-        boolean wasAdded = false;
-        synchronized (msgListeners) {
-            if (mType == MessageType.ANY) {
-                for (Entry<MessageType, CopyOnWriteArrayList<MessageHandler>> entry : msgListeners.entrySet()) {
-                    if (entry.getKey() == MessageType.ANY || entry.getKey() == MessageType.SENT)
-                        continue;
-                    wasAdded = entry.getValue().addIfAbsent(handler);
-                    if (!wasAdded) {
-                        throw new RuntimeException("Handler already registered");
-                    }
-                }
-            } else {
-                CopyOnWriteArrayList<MessageHandler> handlers = msgListeners.get(mType);
-                wasAdded = handlers.addIfAbsent(handler);
-            }
-        }
-        if (!wasAdded) {
-            throw new RuntimeException("Handler already registered");
-        }
-    }
-
-    /**
-     * Removes a previously registered listener. Throws {@link RuntimeException}
-     * if the listener is not on list.
-     */
-    final public static void removeMessageListener(MessageType mType, MessageHandler handler) {
-        boolean wasPresent = false;
-        synchronized (msgListeners) {
-            if (mType == MessageType.ANY) {
-                for (Entry<MessageType, CopyOnWriteArrayList<MessageHandler>> entry : msgListeners.entrySet()) {
-                    if (entry.getKey() == MessageType.ANY || entry.getKey() == MessageType.SENT)
-                        continue;
-                    wasPresent |= entry.getValue().remove(handler);
-                }
-            } else {
-                CopyOnWriteArrayList<MessageHandler> handlers = msgListeners.get(mType);
-                wasPresent = handlers.remove(handler);
-            }
-        }
-        if (!wasPresent) {
-            throw new RuntimeException("Handler not registered");
-        }
-    }
-
-    // // // // // // // // // // // // // // // // // //
-
-    /**
-     * For each message type, keeps a list of it's listeners.
-     * 
-     * The list is shared between networks
-     */
-    private static final Map<MessageType, CopyOnWriteArrayList<MessageHandler>> msgListeners;
-    static {
-        msgListeners = Collections.synchronizedMap(
-            new EnumMap<MessageType, CopyOnWriteArrayList<MessageHandler>>(MessageType.class));
-        for (MessageType ms : MessageType.values()) {
-            msgListeners.put(ms, new CopyOnWriteArrayList<MessageHandler>());
-        }
-    }
-
-    /**
-     * Notifies all active network listeners that new message was received.
-     */
-    protected final void fireReceiveMessage(Message message, int sender) {
-        assert message.getType() != MessageType.SENT && message.getType() != MessageType.ANY;
-        if (logger.isLoggable(Level.FINER)) {
-            if (logger.isLoggable(Level.FINEST)) {
-                StackTraceElement[] st = Thread.currentThread().getStackTrace();
-                String className = st[st.length - 2].getClassName().substring(
-                        st[st.length - 2].getClassName().lastIndexOf('.') + 1);
-                logger.finer("Received from [p" + sender + "] by " + className + " message " +
-                             message);
-            } else
-                logger.finer("Received from " + sender + " message " + message);
-        }
-        boolean handled = broadcastToListeners(message.getType(), message, sender);
-        if (!handled) {
-            logger.warning("Unhandled message: " + message);
-        }
-    }
-
-    /**
-     * Notifies all active network listeners that message was sent.
-     */
-    private final void fireSentMessage(Message msg, BitSet dest) {
-        List<MessageHandler> handlers = msgListeners.get(MessageType.SENT);
-        for (MessageHandler listener : handlers) {
-            listener.onMessageSent(msg, dest);
-        }
-    }
-
-    /**
-     * Informs all listeners waiting for the message type about the message.
-     * Parameter type is needed in order to support MessageType.ANY value.
-     * Returns if there was at least one listener.
-     */
-    private final boolean broadcastToListeners(MessageType type, Message msg, int sender) {
-        List<MessageHandler> handlers = msgListeners.get(type);
-        boolean handled = false;
-        for (MessageHandler listener : handlers) {
-            listener.onMessageReceived(msg, sender);
-            handled = true;
-        }
-        return handled;
-    }
-
-    private final static Logger logger = Logger.getLogger(Network.class.getCanonicalName());
-}
+package lsr.paxos.network;
+
+import static lsr.common.ProcessDescriptor.processDescriptor;
+
+import java.util.BitSet;
+import java.util.Collections;
+import java.util.EnumMap;
+import java.util.List;
+import java.util.Map;
+import java.util.Map.Entry;
+import java.util.concurrent.CopyOnWriteArrayList;
+import java.util.logging.Level;
+import java.util.logging.Logger;
+
+import lsr.paxos.messages.Message;
+import lsr.paxos.messages.MessageType;
+
+/**
+ * This class provides methods to communicate with other processes (replicas).
+ * It allows to send the message to one or many replicas, and provides listeners
+ * called every time new message is received or sent.
+ * 
+ */
+public abstract class Network {
+
+    protected static final int localId = processDescriptor.localId;
+
+    public final static BitSet OTHERS = OTHERS_initializer();
+
+    private static BitSet OTHERS_initializer() {
+        BitSet bs = new BitSet(processDescriptor.numReplicas);
+        bs.set(0, processDescriptor.numReplicas);
+        bs.clear(processDescriptor.localId);
+        return bs;
+    }
+
+    public Network() {
+    }
+
+    protected abstract void send(Message message, int destination);
+
+    protected abstract void send(Message message, BitSet destinations);
+
+    public abstract void start();
+
+    /**
+     * Sends the message to process with specified id.
+     * 
+     * @param message the message to send
+     * @param destination the id of replica to send message to
+     */
+    final public void sendMessage(Message message, int destination) {
+        assert destination != localId : "sending unicast to self";
+
+        BitSet bs = new BitSet();
+        bs.set(destination);
+
+        send(message, destination);
+        fireSentMessage(message, bs);
+    }
+
+    /**
+     * Sends the message to processes with specified ids as a bitset
+     * 
+     * @param message the message to send
+     * @param destinations bit set with marked replica id's to send message to
+     */
+    final public void sendMessage(Message message, BitSet destinations) {
+        assert message != null : "Null message";
+        assert !destinations.isEmpty() : "Sending a message to noone";
+        assert !destinations.get(localId) : "sending to self is inefficient";
+
+        if (logger.isLoggable(Level.FINER))
+            logger.finer("Sending with "
+                         +
+                         this.getClass().getName().substring(
+                                 this.getClass().getName().lastIndexOf('.') + 1)
+                         + " message " + message + " to " + destinations);
+
+        send(message, destinations);
+        fireSentMessage(message, destinations);
+    }
+
+    /**
+     * Sends the message to all processes but the sender
+     * 
+     * @param message the message to send
+     */
+    final public void sendToOthers(Message message) {
+        sendMessage(message, OTHERS);
+    }
+
+    /**
+     * Adds a new message listener for a certain type of message or all messages
+     * ( see {@link MessageType}). The listener cannot be added twice for the
+     * same message - this causes a {@link RuntimeException}.
+     */
+    final public static void addMessageListener(MessageType mType, MessageHandler handler) {
+        boolean wasAdded = false;
+        synchronized (msgListeners) {
+            if (mType == MessageType.ANY) {
+                for (Entry<MessageType, CopyOnWriteArrayList<MessageHandler>> entry : msgListeners.entrySet()) {
+                    if (entry.getKey() == MessageType.ANY || entry.getKey() == MessageType.SENT)
+                        continue;
+                    wasAdded = entry.getValue().addIfAbsent(handler);
+                    if (!wasAdded) {
+                        throw new RuntimeException("Handler already registered");
+                    }
+                }
+            } else {
+                CopyOnWriteArrayList<MessageHandler> handlers = msgListeners.get(mType);
+                wasAdded = handlers.addIfAbsent(handler);
+            }
+        }
+        if (!wasAdded) {
+            throw new RuntimeException("Handler already registered");
+        }
+    }
+
+    /**
+     * Removes a previously registered listener. Throws {@link RuntimeException}
+     * if the listener is not on list.
+     */
+    final public static void removeMessageListener(MessageType mType, MessageHandler handler) {
+        boolean wasPresent = false;
+        synchronized (msgListeners) {
+            if (mType == MessageType.ANY) {
+                for (Entry<MessageType, CopyOnWriteArrayList<MessageHandler>> entry : msgListeners.entrySet()) {
+                    if (entry.getKey() == MessageType.ANY || entry.getKey() == MessageType.SENT)
+                        continue;
+                    wasPresent |= entry.getValue().remove(handler);
+                }
+            } else {
+                CopyOnWriteArrayList<MessageHandler> handlers = msgListeners.get(mType);
+                wasPresent = handlers.remove(handler);
+            }
+        }
+        if (!wasPresent) {
+            throw new RuntimeException("Handler not registered");
+        }
+    }
+
+    // // // // // // // // // // // // // // // // // //
+
+    /**
+     * For each message type, keeps a list of it's listeners.
+     * 
+     * The list is shared between networks
+     */
+    private static final Map<MessageType, CopyOnWriteArrayList<MessageHandler>> msgListeners;
+    static {
+        msgListeners = Collections.synchronizedMap(
+            new EnumMap<MessageType, CopyOnWriteArrayList<MessageHandler>>(MessageType.class));
+        for (MessageType ms : MessageType.values()) {
+            msgListeners.put(ms, new CopyOnWriteArrayList<MessageHandler>());
+        }
+    }
+
+    /**
+     * Notifies all active network listeners that new message was received.
+     */
+    protected final void fireReceiveMessage(Message message, int sender) {
+        assert message.getType() != MessageType.SENT && message.getType() != MessageType.ANY;
+        if (logger.isLoggable(Level.FINER)) {
+            if (logger.isLoggable(Level.FINEST)) {
+                StackTraceElement[] st = Thread.currentThread().getStackTrace();
+                String className = st[st.length - 2].getClassName().substring(
+                        st[st.length - 2].getClassName().lastIndexOf('.') + 1);
+                logger.finer("Received from [p" + sender + "] by " + className + " message " +
+                             message);
+            } else
+                logger.finer("Received from " + sender + " message " + message);
+        }
+        boolean handled = broadcastToListeners(message.getType(), message, sender);
+        if (!handled) {
+            logger.warning("Unhandled message: " + message);
+        }
+    }
+
+    /**
+     * Notifies all active network listeners that message was sent.
+     */
+    private final void fireSentMessage(Message msg, BitSet dest) {
+        List<MessageHandler> handlers = msgListeners.get(MessageType.SENT);
+        for (MessageHandler listener : handlers) {
+            listener.onMessageSent(msg, dest);
+        }
+    }
+
+    /**
+     * Informs all listeners waiting for the message type about the message.
+     * Parameter type is needed in order to support MessageType.ANY value.
+     * Returns if there was at least one listener.
+     */
+    private final boolean broadcastToListeners(MessageType type, Message msg, int sender) {
+        List<MessageHandler> handlers = msgListeners.get(type);
+        boolean handled = false;
+        for (MessageHandler listener : handlers) {
+            listener.onMessageReceived(msg, sender);
+            handled = true;
+        }
+        return handled;
+    }
+
+    private final static Logger logger = Logger.getLogger(Network.class.getCanonicalName());
+}