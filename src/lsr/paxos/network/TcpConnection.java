package lsr.paxos.network;

import static lsr.common.ProcessDescriptor.processDescriptor;

import java.io.BufferedInputStream;
import java.io.DataInputStream;
import java.io.IOException;
import java.io.OutputStream;
import java.net.ConnectException;
import java.net.InetSocketAddress;
import java.net.Socket;
import java.net.SocketTimeoutException;
import java.nio.ByteBuffer;
import java.util.concurrent.ArrayBlockingQueue;
import java.util.concurrent.TimeUnit;
import java.util.logging.Level;
import java.util.logging.Logger;

import lsr.common.KillOnExceptionHandler;
import lsr.common.PID;
<<<<<<< HEAD
import lsr.common.ProcessDescriptor;
=======
>>>>>>> 19d52295
import lsr.paxos.messages.Message;
import lsr.paxos.messages.MessageFactory;
import lsr.paxos.statistics.QueueMonitor;

/**
 * This class is responsible for handling stable TCP connection to other
 * replica, provides two methods for establishing new connection: active and
 * passive. In active mode we try to connect to other side creating new socket
 * and connects. If passive mode is enabled, then we wait for socket from the
 * <code>SocketServer</code> provided by <code>TcpNetwork</code>.
 * <p>
 * Every time new message is received from this connection, it is deserialized,
 * and then all registered network listeners in related <code>TcpNetwork</code>
 * are notified about it.
 * 
 * @see TcpNetwork
 */
public class TcpConnection {
    public static final int TCP_BUFFER_SIZE = 4 * 1024 * 1024;
    private Socket socket;
    private DataInputStream input;
    private OutputStream output;

    private final PID replica;

    private volatile boolean connected = false;
    private final Object connectedLock = new Object();

    /** true if connection should be started by this replica; */
    private final boolean active;

    private final TcpNetwork network;

    private final Thread senderThread;
    private final Thread receiverThread;

    private final ArrayBlockingQueue<byte[]> sendQueue = new ArrayBlockingQueue<byte[]>(64);
<<<<<<< HEAD
=======
    private final int peerId;

    private boolean closing = false;
>>>>>>> 19d52295

    /**
     * Creates a new TCP connection to specified replica.
     * 
     * @param network - related <code>TcpNetwork</code>.
     * @param replica - replica to connect to.
     * @param peerId - ID of the replica on the other end of connection
     * @param active - initiates connection if true; waits for remote connection
     *            otherwise.
     */
    public TcpConnection(TcpNetwork network, final PID replica, int peerId, boolean active) {
        this.network = network;
        this.replica = replica;
        this.peerId = peerId;
        this.active = active;

        logger.info("Creating connection: " + replica + " - " + active);

<<<<<<< HEAD
        this.receiverThread = new Thread(new ReceiverThread(), "ReplicaIORcv-" +
                                                               this.replica.getId());
        this.senderThread = new Thread(new Sender(), "ReplicaIOSnd-" + this.replica.getId());
=======
        receiverThread = new Thread(new ReceiverThread(), "ReplicaIORcv-" + replica.getId());
        senderThread = new Thread(new Sender(), "ReplicaIOSnd-" + replica.getId());

>>>>>>> 19d52295
        receiverThread.setUncaughtExceptionHandler(new KillOnExceptionHandler());
        senderThread.setUncaughtExceptionHandler(new KillOnExceptionHandler());

        receiverThread.setDaemon(true);
        senderThread.setDaemon(true);
    }

    /**
     * Starts the receiver and sender thread.
     */
    public synchronized void start() {
        receiverThread.start();
        senderThread.start();
    }

    final class Sender implements Runnable {
        public void run() {
            QueueMonitor.getInstance().registerQueue(senderThread.getName(), sendQueue);
            logger.info("Sender thread started.");
            try {
                while (true) {
<<<<<<< HEAD
                    byte[] msg = sendQueue.take();
                    // ignore message if not connected
                    // Works without memory barrier because connected is
                    // volatile
                    if (!connected) {
                        logger.log(Level.FINE, "Ignoting " + msg.length + " bytes");
                        continue;
                    }

                    try {
                        logger.log(Level.FINE, "Sending " + msg.length + " bytes");
                        output.write(msg);
                        output.flush();
                    } catch (IOException e) {
                        logger.log(Level.WARNING, "Error sending message", e);
=======
                    // wait for connection
                    synchronized (connectedLock) {
                        while (!connected)
                            connectedLock.wait();
                    }

                    while (true) {
                        if (Thread.interrupted()) {
                            if (!closing)
                                logger.severe("Sender " + Thread.currentThread().getName() +
                                              " thread has been interupted and stopped.");
                            return;
                        }
                        byte[] msg = sendQueue.take();
                        // ignore message if not connected
                        // Works without memory barrier because connected is
                        // volatile
                        if (!connected) {
                            sendQueue.offer(msg);
                            break;
                        }

                        try {
                            output.write(msg);
                            output.flush();
                        } catch (IOException e) {
                            logger.log(Level.WARNING, "Error sending message", e);
                            close();
                        }
>>>>>>> 19d52295
                    }
                }
            } catch (InterruptedException e) {
                if (closing)
                    logger.info("Clean closing the " + Thread.currentThread().getName());
                else
                    logger.severe("Sender " + Thread.currentThread().getName() +
                                  " thread has been interupted and stopped.");
            }
        }
    }

    /**
     * Main loop used to connect and read from the socket.
     */
    final class ReceiverThread implements Runnable {
        public void run() {
            do {
                if (Thread.interrupted()) {
                    if (!closing) {
                        logger.severe("Receiver thread has been interrupted.");
                        close();
                    }
                    return;
                }

                logger.warning("Waiting for tcp connection to " + replica.getId());

                try {
                    connect();
                } catch (InterruptedException e) {
                    if (!closing)
                        logger.severe("Receiver thread has been interupted.");
                    break;
                }
<<<<<<< HEAD
                logger.warning("Tcp connected " + replica.getId());
=======

                logger.info("Tcp connected " + replica.getId());
>>>>>>> 19d52295

                while (true) {
                    if (Thread.interrupted()) {
                        if (!closing) {
                            logger.severe("Receiver thread has been interrupted.");
                            close();
                        }
                        return;
                    }

                    try {
                        Message message = MessageFactory.create(input);
                        if (logger.isLoggable(Level.FINE)) {
                            logger.fine("Received [" + replica.getId() + "] " + message +
                                        " size: " + message.byteSize());
                        }
                        network.fireReceiveMessage(message, replica.getId());
                    } catch (Exception e) {
                        // end of stream or problem with socket occurred so
                        // close connection and try to establish it again
                        if (!closing) {
                            logger.log(Level.SEVERE, "Error reading message", e);
                            close();
                        }
                        break;
                    }
                }
            } while (active);
        }
    }

    private int dropped = 0;
    private int droppedFull = 0;

    /**
     * Sends specified binary packet using underlying TCP connection.
     * 
     * @param message - binary packet to send
     * @return true if sending message was successful
     */
<<<<<<< HEAD
    public boolean send(byte[] message) {
        // TODO: JK: warning log messages here? Why's that?
        try {
            if (connected) {
                // TODO: JK: why wait 10 milliseconds? What does it change?
                // boolean enqueued = sendQueue.offer(message);
                boolean enqueued = sendQueue.offer(message, 10, TimeUnit.MILLISECONDS);
                if (!enqueued) {
                    if (droppedFull % 16 == 0) {
                        logger.warning("Dropping message, send queue full. To: " + replica.getId() +
                                       ". " + droppedFull);
                    }
                    droppedFull++;
                }
            } else {
                if (dropped % 512 == 0) {
                    logger.warning("Dropping message, not connected. To: " + replica.getId() +
                                   ". " + dropped);
                }
                dropped++;
            }
        } catch (InterruptedException e) {
            logger.warning("Thread interrupted. Terminating.");
            Thread.currentThread().interrupt();
=======
    public void send(byte[] message) {
        try {
            if (connected) {
                long start = System.currentTimeMillis();
                sendQueue.put(message);
                int delta = (int) (System.currentTimeMillis() - start);
                if (delta > 10) {
                    logger.warning("Wait time: " + delta);
                }
            } else {
                // keep last n messages
                while (!sendQueue.offer(message)) {
                    sendQueue.poll();
                }
            }
        } catch (InterruptedException e) {
            if (!closing) {
                logger.warning("Thread interrupted. Terminating.");
                Thread.currentThread().interrupt();
            }
>>>>>>> 19d52295
        }
    }

    /**
     * Registers new socket to this TCP connection. Specified socket should be
     * initialized connection with other replica. First method tries to close
     * old connection and then set-up new one.
     * 
     * @param socket - active socket connection
     * @param input - input stream from this socket
     * @param output - output stream from this socket
     */
    public synchronized void setConnection(Socket socket, DataInputStream input,
<<<<<<< HEAD
                                           OutputStream output) {
        assert socket.isConnected() : "Invalid socket state";

        // first close old connection
        close();
=======
                                           DataOutputStream output) {
        assert socket != null : "Invalid socket state";
>>>>>>> 19d52295

        // initialize new connection
        this.socket = socket;
        this.input = input;
        this.output = output;

        logger.info("TCP connection accepted from " + replica);

        synchronized (connectedLock) {
            connected = true;
            // wake up receiver and sender
            connectedLock.notifyAll();
        }
    }

    public void stopAsync() {
        close();
        receiverThread.interrupt();
        senderThread.interrupt();
    }

    /**
     * Stops current connection and stops all underlying threads.
     * 
     * Note: This method waits until all threads are finished.
     * 
     * @throws InterruptedException
     */
    public void stop() throws InterruptedException {
        close();
        receiverThread.interrupt();
        senderThread.interrupt();

        receiverThread.join();
        senderThread.join();
    }

    /**
     * Establishes connection to host specified by this object. If this is
     * active connection then it will try to connect to other side. Otherwise we
     * will wait until connection will be set-up using
     * <code>setConnection</code> method. This method will return only if the
     * connection is established and initialized properly.
     * 
     * @throws InterruptedException
     */
    private void connect() throws InterruptedException {
        if (active) {
            // this is active connection so we try to connect to host
            while (true) {
                try {
                    socket = new Socket();
                    socket.setReceiveBufferSize(TCP_BUFFER_SIZE);
                    socket.setSendBufferSize(TCP_BUFFER_SIZE);
                    logger.warning("RcvdBuffer: " + socket.getReceiveBufferSize() +
<<<<<<< HEAD
                                   ", SendBuffer: " +
                                   socket.getSendBufferSize());
=======
                                   ", SendBuffer: " + socket.getSendBufferSize());
>>>>>>> 19d52295
                    socket.setTcpNoDelay(true);

                    logger.warning("Connecting to: " + replica);
                    try {
                        socket.connect(new InetSocketAddress(replica.getHostname(),
                                replica.getReplicaPort()),
                                (int) processDescriptor.tcpReconnectTimeout);
                    } catch (ConnectException e) {
                        logger.warning("TCP connection with replica " + replica.getId() + " failed");
                        Thread.sleep(processDescriptor.tcpReconnectTimeout);
                        continue;
                    } catch (SocketTimeoutException e) {
                        logger.warning("TCP connection with replica " + replica.getId() +
                                       " timed out");
                        continue;
                    } catch (IOException e) {
                        logger.log(Level.SEVERE, "what else can be thrown here?", e);
                        Thread.sleep(processDescriptor.tcpReconnectTimeout);
                        continue;
                    }

<<<<<<< HEAD
                    input = new DataInputStream(
                            new BufferedInputStream(socket.getInputStream()));

                    output = socket.getOutputStream();
                    int v = ProcessDescriptor.getInstance().localId;
                    output.write((v >>> 24) & 0xFF);
                    output.write((v >>> 16) & 0xFF);
                    output.write((v >>> 8) & 0xFF);
                    output.write((v >>> 0) & 0xFF);
=======
                    input = new DataInputStream(new BufferedInputStream(socket.getInputStream()));

                    output = socket.getOutputStream();

                    byte buf[] = new byte[4];
                    ByteBuffer.wrap(buf).putInt(processDescriptor.localId);

                    output.write(buf);
>>>>>>> 19d52295
                    output.flush();
                    // connection established
                    break;
                } catch (IOException e) {
<<<<<<< HEAD
                    // some other problem (possibly other side closes
                    // connection while initializing connection); for debug
                    // purpose we print this message
                    long sleepTime = ProcessDescriptor.getInstance().tcpReconnectTimeout;
                    logger.log(Level.WARNING, "Error connecting to " + replica +
                                              ". Reconnecting in " + sleepTime, e);
                    Thread.sleep(sleepTime);
=======
                    logger.log(Level.WARNING, "Error connecting to " + replica, e);
                    Thread.sleep(processDescriptor.tcpReconnectTimeout);
>>>>>>> 19d52295
                }
            }

            logger.info("TCP connect successfull to " + replica);

            // Wake up the sender thread
            synchronized (connectedLock) {
                connected = true;
                // notify sender
                connectedLock.notifyAll();
            }
            network.addConnection(peerId, this);

        } else {
            // this is passive connection so we are waiting until other replica
            // connect to us; we will be notified by setConnection method
            synchronized (connectedLock) {
                while (!connected) {
                    connectedLock.wait();
                }
            }
        }
    }

    /**
     * Closes the connection.
     */
    private synchronized void close() {
        if (active)
            network.removeConnection(peerId, this);
        closing = true;
        connected = false;
        if (socket != null && socket.isConnected()) {
<<<<<<< HEAD
            logger.info("Closing socket ...");
            connected = false;
=======
            logger.info("Closing TCP connection to " + replica);
>>>>>>> 19d52295
            try {
                socket.shutdownOutput();
                socket.close();
                socket = null;
                logger.info("TCP connection closed to " + replica);
            } catch (IOException e) {
                logger.warning("Error closing socket: " + e.getMessage());
            }
        }
    }

    private final static Logger logger = Logger.getLogger(TcpConnection.class.getCanonicalName());

    public boolean isActive() {
        return active;
    }
}
<|MERGE_RESOLUTION|>--- conflicted
+++ resolved
@@ -1,487 +1,380 @@
-package lsr.paxos.network;
-
-import static lsr.common.ProcessDescriptor.processDescriptor;
-
-import java.io.BufferedInputStream;
-import java.io.DataInputStream;
-import java.io.IOException;
-import java.io.OutputStream;
-import java.net.ConnectException;
-import java.net.InetSocketAddress;
-import java.net.Socket;
-import java.net.SocketTimeoutException;
-import java.nio.ByteBuffer;
-import java.util.concurrent.ArrayBlockingQueue;
-import java.util.concurrent.TimeUnit;
-import java.util.logging.Level;
-import java.util.logging.Logger;
-
-import lsr.common.KillOnExceptionHandler;
-import lsr.common.PID;
-<<<<<<< HEAD
-import lsr.common.ProcessDescriptor;
-=======
->>>>>>> 19d52295
-import lsr.paxos.messages.Message;
-import lsr.paxos.messages.MessageFactory;
-import lsr.paxos.statistics.QueueMonitor;
-
-/**
- * This class is responsible for handling stable TCP connection to other
- * replica, provides two methods for establishing new connection: active and
- * passive. In active mode we try to connect to other side creating new socket
- * and connects. If passive mode is enabled, then we wait for socket from the
- * <code>SocketServer</code> provided by <code>TcpNetwork</code>.
- * <p>
- * Every time new message is received from this connection, it is deserialized,
- * and then all registered network listeners in related <code>TcpNetwork</code>
- * are notified about it.
- * 
- * @see TcpNetwork
- */
-public class TcpConnection {
-    public static final int TCP_BUFFER_SIZE = 4 * 1024 * 1024;
-    private Socket socket;
-    private DataInputStream input;
-    private OutputStream output;
-
-    private final PID replica;
-
-    private volatile boolean connected = false;
-    private final Object connectedLock = new Object();
-
-    /** true if connection should be started by this replica; */
-    private final boolean active;
-
-    private final TcpNetwork network;
-
-    private final Thread senderThread;
-    private final Thread receiverThread;
-
-    private final ArrayBlockingQueue<byte[]> sendQueue = new ArrayBlockingQueue<byte[]>(64);
-<<<<<<< HEAD
-=======
-    private final int peerId;
-
-    private boolean closing = false;
->>>>>>> 19d52295
-
-    /**
-     * Creates a new TCP connection to specified replica.
-     * 
-     * @param network - related <code>TcpNetwork</code>.
-     * @param replica - replica to connect to.
-     * @param peerId - ID of the replica on the other end of connection
-     * @param active - initiates connection if true; waits for remote connection
-     *            otherwise.
-     */
-    public TcpConnection(TcpNetwork network, final PID replica, int peerId, boolean active) {
-        this.network = network;
-        this.replica = replica;
-        this.peerId = peerId;
-        this.active = active;
-
-        logger.info("Creating connection: " + replica + " - " + active);
-
-<<<<<<< HEAD
-        this.receiverThread = new Thread(new ReceiverThread(), "ReplicaIORcv-" +
-                                                               this.replica.getId());
-        this.senderThread = new Thread(new Sender(), "ReplicaIOSnd-" + this.replica.getId());
-=======
-        receiverThread = new Thread(new ReceiverThread(), "ReplicaIORcv-" + replica.getId());
-        senderThread = new Thread(new Sender(), "ReplicaIOSnd-" + replica.getId());
-
->>>>>>> 19d52295
-        receiverThread.setUncaughtExceptionHandler(new KillOnExceptionHandler());
-        senderThread.setUncaughtExceptionHandler(new KillOnExceptionHandler());
-
-        receiverThread.setDaemon(true);
-        senderThread.setDaemon(true);
-    }
-
-    /**
-     * Starts the receiver and sender thread.
-     */
-    public synchronized void start() {
-        receiverThread.start();
-        senderThread.start();
-    }
-
-    final class Sender implements Runnable {
-        public void run() {
-            QueueMonitor.getInstance().registerQueue(senderThread.getName(), sendQueue);
-            logger.info("Sender thread started.");
-            try {
-                while (true) {
-<<<<<<< HEAD
-                    byte[] msg = sendQueue.take();
-                    // ignore message if not connected
-                    // Works without memory barrier because connected is
-                    // volatile
-                    if (!connected) {
-                        logger.log(Level.FINE, "Ignoting " + msg.length + " bytes");
-                        continue;
-                    }
-
-                    try {
-                        logger.log(Level.FINE, "Sending " + msg.length + " bytes");
-                        output.write(msg);
-                        output.flush();
-                    } catch (IOException e) {
-                        logger.log(Level.WARNING, "Error sending message", e);
-=======
-                    // wait for connection
-                    synchronized (connectedLock) {
-                        while (!connected)
-                            connectedLock.wait();
-                    }
-
-                    while (true) {
-                        if (Thread.interrupted()) {
-                            if (!closing)
-                                logger.severe("Sender " + Thread.currentThread().getName() +
-                                              " thread has been interupted and stopped.");
-                            return;
-                        }
-                        byte[] msg = sendQueue.take();
-                        // ignore message if not connected
-                        // Works without memory barrier because connected is
-                        // volatile
-                        if (!connected) {
-                            sendQueue.offer(msg);
-                            break;
-                        }
-
-                        try {
-                            output.write(msg);
-                            output.flush();
-                        } catch (IOException e) {
-                            logger.log(Level.WARNING, "Error sending message", e);
-                            close();
-                        }
->>>>>>> 19d52295
-                    }
-                }
-            } catch (InterruptedException e) {
-                if (closing)
-                    logger.info("Clean closing the " + Thread.currentThread().getName());
-                else
-                    logger.severe("Sender " + Thread.currentThread().getName() +
-                                  " thread has been interupted and stopped.");
-            }
-        }
-    }
-
-    /**
-     * Main loop used to connect and read from the socket.
-     */
-    final class ReceiverThread implements Runnable {
-        public void run() {
-            do {
-                if (Thread.interrupted()) {
-                    if (!closing) {
-                        logger.severe("Receiver thread has been interrupted.");
-                        close();
-                    }
-                    return;
-                }
-
-                logger.warning("Waiting for tcp connection to " + replica.getId());
-
-                try {
-                    connect();
-                } catch (InterruptedException e) {
-                    if (!closing)
-                        logger.severe("Receiver thread has been interupted.");
-                    break;
-                }
-<<<<<<< HEAD
-                logger.warning("Tcp connected " + replica.getId());
-=======
-
-                logger.info("Tcp connected " + replica.getId());
->>>>>>> 19d52295
-
-                while (true) {
-                    if (Thread.interrupted()) {
-                        if (!closing) {
-                            logger.severe("Receiver thread has been interrupted.");
-                            close();
-                        }
-                        return;
-                    }
-
-                    try {
-                        Message message = MessageFactory.create(input);
-                        if (logger.isLoggable(Level.FINE)) {
-                            logger.fine("Received [" + replica.getId() + "] " + message +
-                                        " size: " + message.byteSize());
-                        }
-                        network.fireReceiveMessage(message, replica.getId());
-                    } catch (Exception e) {
-                        // end of stream or problem with socket occurred so
-                        // close connection and try to establish it again
-                        if (!closing) {
-                            logger.log(Level.SEVERE, "Error reading message", e);
-                            close();
-                        }
-                        break;
-                    }
-                }
-            } while (active);
-        }
-    }
-
-    private int dropped = 0;
-    private int droppedFull = 0;
-
-    /**
-     * Sends specified binary packet using underlying TCP connection.
-     * 
-     * @param message - binary packet to send
-     * @return true if sending message was successful
-     */
-<<<<<<< HEAD
-    public boolean send(byte[] message) {
-        // TODO: JK: warning log messages here? Why's that?
-        try {
-            if (connected) {
-                // TODO: JK: why wait 10 milliseconds? What does it change?
-                // boolean enqueued = sendQueue.offer(message);
-                boolean enqueued = sendQueue.offer(message, 10, TimeUnit.MILLISECONDS);
-                if (!enqueued) {
-                    if (droppedFull % 16 == 0) {
-                        logger.warning("Dropping message, send queue full. To: " + replica.getId() +
-                                       ". " + droppedFull);
-                    }
-                    droppedFull++;
-                }
-            } else {
-                if (dropped % 512 == 0) {
-                    logger.warning("Dropping message, not connected. To: " + replica.getId() +
-                                   ". " + dropped);
-                }
-                dropped++;
-            }
-        } catch (InterruptedException e) {
-            logger.warning("Thread interrupted. Terminating.");
-            Thread.currentThread().interrupt();
-=======
-    public void send(byte[] message) {
-        try {
-            if (connected) {
-                long start = System.currentTimeMillis();
-                sendQueue.put(message);
-                int delta = (int) (System.currentTimeMillis() - start);
-                if (delta > 10) {
-                    logger.warning("Wait time: " + delta);
-                }
-            } else {
-                // keep last n messages
-                while (!sendQueue.offer(message)) {
-                    sendQueue.poll();
-                }
-            }
-        } catch (InterruptedException e) {
-            if (!closing) {
-                logger.warning("Thread interrupted. Terminating.");
-                Thread.currentThread().interrupt();
-            }
->>>>>>> 19d52295
-        }
-    }
-
-    /**
-     * Registers new socket to this TCP connection. Specified socket should be
-     * initialized connection with other replica. First method tries to close
-     * old connection and then set-up new one.
-     * 
-     * @param socket - active socket connection
-     * @param input - input stream from this socket
-     * @param output - output stream from this socket
-     */
-    public synchronized void setConnection(Socket socket, DataInputStream input,
-<<<<<<< HEAD
-                                           OutputStream output) {
-        assert socket.isConnected() : "Invalid socket state";
-
-        // first close old connection
-        close();
-=======
-                                           DataOutputStream output) {
-        assert socket != null : "Invalid socket state";
->>>>>>> 19d52295
-
-        // initialize new connection
-        this.socket = socket;
-        this.input = input;
-        this.output = output;
-
-        logger.info("TCP connection accepted from " + replica);
-
-        synchronized (connectedLock) {
-            connected = true;
-            // wake up receiver and sender
-            connectedLock.notifyAll();
-        }
-    }
-
-    public void stopAsync() {
-        close();
-        receiverThread.interrupt();
-        senderThread.interrupt();
-    }
-
-    /**
-     * Stops current connection and stops all underlying threads.
-     * 
-     * Note: This method waits until all threads are finished.
-     * 
-     * @throws InterruptedException
-     */
-    public void stop() throws InterruptedException {
-        close();
-        receiverThread.interrupt();
-        senderThread.interrupt();
-
-        receiverThread.join();
-        senderThread.join();
-    }
-
-    /**
-     * Establishes connection to host specified by this object. If this is
-     * active connection then it will try to connect to other side. Otherwise we
-     * will wait until connection will be set-up using
-     * <code>setConnection</code> method. This method will return only if the
-     * connection is established and initialized properly.
-     * 
-     * @throws InterruptedException
-     */
-    private void connect() throws InterruptedException {
-        if (active) {
-            // this is active connection so we try to connect to host
-            while (true) {
-                try {
-                    socket = new Socket();
-                    socket.setReceiveBufferSize(TCP_BUFFER_SIZE);
-                    socket.setSendBufferSize(TCP_BUFFER_SIZE);
-                    logger.warning("RcvdBuffer: " + socket.getReceiveBufferSize() +
-<<<<<<< HEAD
-                                   ", SendBuffer: " +
-                                   socket.getSendBufferSize());
-=======
-                                   ", SendBuffer: " + socket.getSendBufferSize());
->>>>>>> 19d52295
-                    socket.setTcpNoDelay(true);
-
-                    logger.warning("Connecting to: " + replica);
-                    try {
-                        socket.connect(new InetSocketAddress(replica.getHostname(),
-                                replica.getReplicaPort()),
-                                (int) processDescriptor.tcpReconnectTimeout);
-                    } catch (ConnectException e) {
-                        logger.warning("TCP connection with replica " + replica.getId() + " failed");
-                        Thread.sleep(processDescriptor.tcpReconnectTimeout);
-                        continue;
-                    } catch (SocketTimeoutException e) {
-                        logger.warning("TCP connection with replica " + replica.getId() +
-                                       " timed out");
-                        continue;
-                    } catch (IOException e) {
-                        logger.log(Level.SEVERE, "what else can be thrown here?", e);
-                        Thread.sleep(processDescriptor.tcpReconnectTimeout);
-                        continue;
-                    }
-
-<<<<<<< HEAD
-                    input = new DataInputStream(
-                            new BufferedInputStream(socket.getInputStream()));
-
-                    output = socket.getOutputStream();
-                    int v = ProcessDescriptor.getInstance().localId;
-                    output.write((v >>> 24) & 0xFF);
-                    output.write((v >>> 16) & 0xFF);
-                    output.write((v >>> 8) & 0xFF);
-                    output.write((v >>> 0) & 0xFF);
-=======
-                    input = new DataInputStream(new BufferedInputStream(socket.getInputStream()));
-
-                    output = socket.getOutputStream();
-
-                    byte buf[] = new byte[4];
-                    ByteBuffer.wrap(buf).putInt(processDescriptor.localId);
-
-                    output.write(buf);
->>>>>>> 19d52295
-                    output.flush();
-                    // connection established
-                    break;
-                } catch (IOException e) {
-<<<<<<< HEAD
-                    // some other problem (possibly other side closes
-                    // connection while initializing connection); for debug
-                    // purpose we print this message
-                    long sleepTime = ProcessDescriptor.getInstance().tcpReconnectTimeout;
-                    logger.log(Level.WARNING, "Error connecting to " + replica +
-                                              ". Reconnecting in " + sleepTime, e);
-                    Thread.sleep(sleepTime);
-=======
-                    logger.log(Level.WARNING, "Error connecting to " + replica, e);
-                    Thread.sleep(processDescriptor.tcpReconnectTimeout);
->>>>>>> 19d52295
-                }
-            }
-
-            logger.info("TCP connect successfull to " + replica);
-
-            // Wake up the sender thread
-            synchronized (connectedLock) {
-                connected = true;
-                // notify sender
-                connectedLock.notifyAll();
-            }
-            network.addConnection(peerId, this);
-
-        } else {
-            // this is passive connection so we are waiting until other replica
-            // connect to us; we will be notified by setConnection method
-            synchronized (connectedLock) {
-                while (!connected) {
-                    connectedLock.wait();
-                }
-            }
-        }
-    }
-
-    /**
-     * Closes the connection.
-     */
-    private synchronized void close() {
-        if (active)
-            network.removeConnection(peerId, this);
-        closing = true;
-        connected = false;
-        if (socket != null && socket.isConnected()) {
-<<<<<<< HEAD
-            logger.info("Closing socket ...");
-            connected = false;
-=======
-            logger.info("Closing TCP connection to " + replica);
->>>>>>> 19d52295
-            try {
-                socket.shutdownOutput();
-                socket.close();
-                socket = null;
-                logger.info("TCP connection closed to " + replica);
-            } catch (IOException e) {
-                logger.warning("Error closing socket: " + e.getMessage());
-            }
-        }
-    }
-
-    private final static Logger logger = Logger.getLogger(TcpConnection.class.getCanonicalName());
-
-    public boolean isActive() {
-        return active;
-    }
-}
+package lsr.paxos.network;
+
+import static lsr.common.ProcessDescriptor.processDescriptor;
+
+import java.io.BufferedInputStream;
+import java.io.DataInputStream;
+import java.io.DataOutputStream;
+import java.io.IOException;
+import java.io.OutputStream;
+import java.net.ConnectException;
+import java.net.InetSocketAddress;
+import java.net.Socket;
+import java.net.SocketTimeoutException;
+import java.nio.ByteBuffer;
+import java.util.concurrent.ArrayBlockingQueue;
+import java.util.logging.Level;
+import java.util.logging.Logger;
+
+import lsr.common.KillOnExceptionHandler;
+import lsr.common.PID;
+import lsr.paxos.messages.Message;
+import lsr.paxos.messages.MessageFactory;
+
+/**
+ * This class is responsible for handling stable TCP connection to other
+ * replica, provides two methods for establishing new connection: active and
+ * passive. In active mode we try to connect to other side creating new socket
+ * and connects. If passive mode is enabled, then we wait for socket from the
+ * <code>SocketServer</code> provided by <code>TcpNetwork</code>.
+ * <p>
+ * Every time new message is received from this connection, it is deserialized,
+ * and then all registered network listeners in related <code>TcpNetwork</code>
+ * are notified about it.
+ * 
+ * @see TcpNetwork
+ */
+public class TcpConnection {
+    public static final int TCP_BUFFER_SIZE = 4 * 1024 * 1024;
+    private Socket socket;
+    private DataInputStream input;
+    private OutputStream output;
+
+    private final PID replica;
+
+    private volatile boolean connected = false;
+    private final Object connectedLock = new Object();
+
+    /** true if connection should be started by this replica; */
+    private final boolean active;
+
+    private final TcpNetwork network;
+
+    private final Thread senderThread;
+    private final Thread receiverThread;
+
+    private final ArrayBlockingQueue<byte[]> sendQueue = new ArrayBlockingQueue<byte[]>(64);
+    private final int peerId;
+
+    private boolean closing = false;
+
+    /**
+     * Creates a new TCP connection to specified replica.
+     * 
+     * @param network - related <code>TcpNetwork</code>.
+     * @param replica - replica to connect to.
+     * @param peerId - ID of the replica on the other end of connection
+     * @param active - initiates connection if true; waits for remote connection
+     *            otherwise.
+     */
+    public TcpConnection(TcpNetwork network, final PID replica, int peerId, boolean active) {
+        this.network = network;
+        this.replica = replica;
+        this.peerId = peerId;
+        this.active = active;
+
+        logger.info("Creating connection: " + replica + " - " + active);
+
+        receiverThread = new Thread(new ReceiverThread(), "ReplicaIORcv-" + replica.getId());
+        senderThread = new Thread(new Sender(), "ReplicaIOSnd-" + replica.getId());
+
+        receiverThread.setUncaughtExceptionHandler(new KillOnExceptionHandler());
+        senderThread.setUncaughtExceptionHandler(new KillOnExceptionHandler());
+
+        receiverThread.setDaemon(true);
+        senderThread.setDaemon(true);
+    }
+
+    /**
+     * Starts the receiver and sender thread.
+     */
+    public synchronized void start() {
+        receiverThread.start();
+        senderThread.start();
+    }
+
+    final class Sender implements Runnable {
+        public void run() {
+            logger.info("Sender thread started.");
+            try {
+                while (true) {
+                    // wait for connection
+                    synchronized (connectedLock) {
+                        while (!connected)
+                            connectedLock.wait();
+                    }
+
+                    while (true) {
+                        if (Thread.interrupted()) {
+                            if (!closing)
+                                logger.severe("Sender " + Thread.currentThread().getName() +
+                                              " thread has been interupted and stopped.");
+                            return;
+                        }
+                        byte[] msg = sendQueue.take();
+                        // ignore message if not connected
+                        // Works without memory barrier because connected is
+                        // volatile
+                        if (!connected) {
+                            sendQueue.offer(msg);
+                            break;
+                        }
+
+                        try {
+                            output.write(msg);
+                            output.flush();
+                        } catch (IOException e) {
+                            logger.log(Level.WARNING, "Error sending message", e);
+                            close();
+                        }
+                    }
+                }
+            } catch (InterruptedException e) {
+                if (closing)
+                    logger.info("Clean closing the " + Thread.currentThread().getName());
+                else
+                    logger.severe("Sender " + Thread.currentThread().getName() +
+                                  " thread has been interupted and stopped.");
+            }
+        }
+    }
+
+    /**
+     * Main loop used to connect and read from the socket.
+     */
+    final class ReceiverThread implements Runnable {
+        public void run() {
+            do {
+                if (Thread.interrupted()) {
+                    if (!closing) {
+                        logger.severe("Receiver thread has been interrupted.");
+                        close();
+                    }
+                    return;
+                }
+
+                logger.warning("Waiting for tcp connection to " + replica.getId());
+
+                try {
+                    connect();
+                } catch (InterruptedException e) {
+                    if (!closing)
+                        logger.severe("Receiver thread has been interupted.");
+                    break;
+                }
+
+                logger.info("Tcp connected " + replica.getId());
+
+                while (true) {
+                    if (Thread.interrupted()) {
+                        if (!closing) {
+                            logger.severe("Receiver thread has been interrupted.");
+                            close();
+                        }
+                        return;
+                    }
+
+                    try {
+                        Message message = MessageFactory.create(input);
+                        if (logger.isLoggable(Level.FINE)) {
+                            logger.fine("Received [" + replica.getId() + "] " + message +
+                                        " size: " + message.byteSize());
+                        }
+                        network.fireReceiveMessage(message, replica.getId());
+                    } catch (Exception e) {
+                        // end of stream or problem with socket occurred so
+                        // close connection and try to establish it again
+                        if (!closing) {
+                            logger.log(Level.SEVERE, "Error reading message", e);
+                            close();
+                        }
+                        break;
+                    }
+                }
+            } while (active);
+        }
+    }
+
+    /**
+     * Sends specified binary packet using underlying TCP connection.
+     * 
+     * @param message - binary packet to send
+     * @return true if sending message was successful
+     */
+    public void send(byte[] message) {
+        try {
+            if (connected) {
+                long start = System.currentTimeMillis();
+                sendQueue.put(message);
+                int delta = (int) (System.currentTimeMillis() - start);
+                if (delta > 10) {
+                    logger.warning("Wait time: " + delta);
+                }
+            } else {
+                // keep last n messages
+                while (!sendQueue.offer(message)) {
+                    sendQueue.poll();
+                }
+            }
+        } catch (InterruptedException e) {
+            if (!closing) {
+                logger.warning("Thread interrupted. Terminating.");
+                Thread.currentThread().interrupt();
+            }
+        }
+    }
+
+    /**
+     * Registers new socket to this TCP connection. Specified socket should be
+     * initialized connection with other replica. First method tries to close
+     * old connection and then set-up new one.
+     * 
+     * @param socket - active socket connection
+     * @param input - input stream from this socket
+     * @param output - output stream from this socket
+     */
+    public synchronized void setConnection(Socket socket, DataInputStream input,
+                                           DataOutputStream output) {
+        assert socket != null : "Invalid socket state";
+
+        // initialize new connection
+        this.socket = socket;
+        this.input = input;
+        this.output = output;
+
+        logger.info("TCP connection accepted from " + replica);
+
+        synchronized (connectedLock) {
+            connected = true;
+            // wake up receiver and sender
+            connectedLock.notifyAll();
+        }
+    }
+
+    public void stopAsync() {
+        close();
+        receiverThread.interrupt();
+        senderThread.interrupt();
+    }
+
+    /**
+     * Stops current connection and stops all underlying threads.
+     * 
+     * Note: This method waits until all threads are finished.
+     * 
+     * @throws InterruptedException
+     */
+    public void stop() throws InterruptedException {
+        close();
+        receiverThread.interrupt();
+        senderThread.interrupt();
+
+        receiverThread.join();
+        senderThread.join();
+    }
+
+    /**
+     * Establishes connection to host specified by this object. If this is
+     * active connection then it will try to connect to other side. Otherwise we
+     * will wait until connection will be set-up using
+     * <code>setConnection</code> method. This method will return only if the
+     * connection is established and initialized properly.
+     * 
+     * @throws InterruptedException
+     */
+    private void connect() throws InterruptedException {
+        if (active) {
+            // this is active connection so we try to connect to host
+            while (true) {
+                try {
+                    socket = new Socket();
+                    socket.setReceiveBufferSize(TCP_BUFFER_SIZE);
+                    socket.setSendBufferSize(TCP_BUFFER_SIZE);
+                    logger.warning("RcvdBuffer: " + socket.getReceiveBufferSize() +
+                                   ", SendBuffer: " + socket.getSendBufferSize());
+                    socket.setTcpNoDelay(true);
+
+                    logger.info("Connecting to: " + replica);
+                    try {
+                        socket.connect(new InetSocketAddress(replica.getHostname(),
+                                replica.getReplicaPort()),
+                                (int) processDescriptor.tcpReconnectTimeout);
+                    } catch (ConnectException e) {
+                        logger.warning("TCP connection with replica " + replica.getId() + " failed");
+                        Thread.sleep(processDescriptor.tcpReconnectTimeout);
+                        continue;
+                    } catch (SocketTimeoutException e) {
+                        logger.warning("TCP connection with replica " + replica.getId() +
+                                       " timed out");
+                        continue;
+                    } catch (IOException e) {
+                        logger.log(Level.SEVERE, "what else can be thrown here?", e);
+                        Thread.sleep(processDescriptor.tcpReconnectTimeout);
+                        continue;
+                    }
+
+                    input = new DataInputStream(new BufferedInputStream(socket.getInputStream()));
+
+                    output = socket.getOutputStream();
+
+                    byte buf[] = new byte[4];
+                    ByteBuffer.wrap(buf).putInt(processDescriptor.localId);
+
+                    output.write(buf);
+                    output.flush();
+                    // connection established
+                    break;
+                } catch (IOException e) {
+                    logger.log(Level.WARNING, "Error connecting to " + replica, e);
+                    Thread.sleep(processDescriptor.tcpReconnectTimeout);
+                }
+            }
+
+            logger.info("TCP connect successfull to " + replica);
+
+            // Wake up the sender thread
+            synchronized (connectedLock) {
+                connected = true;
+                // notify sender
+                connectedLock.notifyAll();
+            }
+            network.addConnection(peerId, this);
+
+        } else {
+            // this is passive connection so we are waiting until other replica
+            // connect to us; we will be notified by setConnection method
+            synchronized (connectedLock) {
+                while (!connected) {
+                    connectedLock.wait();
+                }
+            }
+        }
+    }
+
+    /**
+     * Closes the connection.
+     */
+    private synchronized void close() {
+        if (active)
+            network.removeConnection(peerId, this);
+        closing = true;
+        connected = false;
+        if (socket != null && socket.isConnected()) {
+            logger.info("Closing TCP connection to " + replica);
+            try {
+                socket.shutdownOutput();
+                socket.close();
+                socket = null;
+                logger.info("TCP connection closed to " + replica);
+            } catch (IOException e) {
+                logger.warning("Error closing socket: " + e.getMessage());
+            }
+        }
+    }
+
+    private final static Logger logger = Logger.getLogger(TcpConnection.class.getCanonicalName());
+
+    public boolean isActive() {
+        return active;
+    }
+}