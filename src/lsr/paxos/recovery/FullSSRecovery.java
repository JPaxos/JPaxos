--- conflicted
+++ resolved
@@ -5,16 +5,8 @@
 import java.io.IOException;
 import java.util.logging.Logger;
 
-<<<<<<< HEAD
-import static lsr.common.ProcessDescriptor.processDescriptor;
-import lsr.paxos.ReplicaCallback;
 import lsr.paxos.SnapshotProvider;
 import lsr.paxos.core.Paxos;
-import lsr.paxos.core.PaxosImpl;
-=======
-import lsr.paxos.SnapshotProvider;
-import lsr.paxos.core.Paxos;
->>>>>>> 19d52295
 import lsr.paxos.storage.FullSSDiscWriter;
 import lsr.paxos.storage.SingleNumberWriter;
 import lsr.paxos.storage.Storage;
@@ -38,17 +30,11 @@
     }
 
     private Storage createStorage() throws IOException {
-<<<<<<< HEAD
-=======
 
->>>>>>> 19d52295
         logger.info("Reading log from: " + logPath);
         FullSSDiscWriter writer = new FullSSDiscWriter(logPath);
 
         Storage storage = new SynchronousStorage(writer);
-<<<<<<< HEAD
-        if (storage.getView() % processDescriptor.numReplicas == processDescriptor.localId) {
-=======
 
         // Client batches and ViewEpochIdGenerator use epoch in FullSS
         SingleNumberWriter epochFile = new SingleNumberWriter(logPath, "sync.epoch");
@@ -56,7 +42,6 @@
         epochFile.writeNumber(storage.getEpoch()[0]);
 
         if (processDescriptor.isLocalProcessLeader(storage.getView())) {
->>>>>>> 19d52295
             storage.setView(storage.getView() + 1);
         }
         return storage;
