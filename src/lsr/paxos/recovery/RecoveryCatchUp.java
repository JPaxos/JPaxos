package lsr.paxos.recovery;

<<<<<<< HEAD
=======
import java.util.logging.Logger;

>>>>>>> 19d52295
import lsr.paxos.CatchUpListener;
import lsr.paxos.core.CatchUp;
import lsr.paxos.storage.Storage;

/**
 * Represents <code>CatchUp</code> wrapper used in recovery algorithms to
 * retrieve all decided instances up to specified value. The
 * <code>CatchUp</code> mechanism is used to retrieve instances from other
 * replicas and save them to <code>Storage</code>.
 */
public class RecoveryCatchUp {
    private final Storage storage;
    private final CatchUp catchUp;

    /**
     * Creates new instance of <code>RecoveryCatchUp</code> class.
     * 
     * @param catchUp - the catch-up mechanism used to retrieve required
     *            instances
     * @param storage - the storage with paxos state
     */
    public RecoveryCatchUp(CatchUp catchUp, Storage storage) {
        this.storage = storage;
        this.catchUp = catchUp;
    }

    /**
     * Retrieves all instances before <code>firstUncommitted</code> from other
     * replicas and save them to storage. The <code>callback</code> is executed
     * when all required instances are retrieved (when first uncommitted
     * instance in storage is greater or equal than
     * <code>firstUncommitted</code>).
     * 
     * @param firstUncommitted - the minimum required value of first uncommitted
     * @param callback - the callback executed when recovering is finished
     */
    public void recover(final int firstUncommitted, final Runnable callback) {
        if (storage.getFirstUncommitted() >= firstUncommitted) {
            logger.info("Recovery catch-up unnecessary, running callback");
            callback.run();
            return;
        }

        storage.getLog().getInstance(firstUncommitted - 1);

        catchUp.addListener(new CatchUpListener() {
            public void catchUpAdvanced() {
                if (storage.getFirstUncommitted() >= firstUncommitted) {
<<<<<<< HEAD
=======
                    logger.info("Recovery catch-up succeeded");
>>>>>>> 19d52295
                    catchUp.removeListener(this);
                    callback.run();
                } else {
                    catchUp.forceCatchup();
                }
            }
        });

        logger.info("Starting recovery catch-up up to " + firstUncommitted);

        catchUp.forceCatchup();
    }

    private final static Logger logger = Logger.getLogger(RecoveryCatchUp.class.getCanonicalName());
}<|MERGE_RESOLUTION|>--- conflicted
+++ resolved
@@ -1,10 +1,7 @@
 package lsr.paxos.recovery;
 
-<<<<<<< HEAD
-=======
 import java.util.logging.Logger;
 
->>>>>>> 19d52295
 import lsr.paxos.CatchUpListener;
 import lsr.paxos.core.CatchUp;
 import lsr.paxos.storage.Storage;
@@ -53,10 +50,7 @@
         catchUp.addListener(new CatchUpListener() {
             public void catchUpAdvanced() {
                 if (storage.getFirstUncommitted() >= firstUncommitted) {
-<<<<<<< HEAD
-=======
                     logger.info("Recovery catch-up succeeded");
->>>>>>> 19d52295
                     catchUp.removeListener(this);
                     callback.run();
                 } else {
