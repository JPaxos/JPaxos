--- conflicted
+++ resolved
@@ -7,22 +7,11 @@
 import java.util.logging.Level;
 import java.util.logging.Logger;
 
-<<<<<<< HEAD
-import lsr.common.Dispatcher;
-import lsr.common.ProcessDescriptor;
-import lsr.paxos.ActiveRetransmitter;
-import lsr.paxos.ReplicaCallback;
-=======
 import lsr.common.SingleThreadDispatcher;
 import lsr.paxos.ActiveRetransmitter;
->>>>>>> 19d52295
 import lsr.paxos.RetransmittedMessage;
 import lsr.paxos.SnapshotProvider;
 import lsr.paxos.core.Paxos;
-<<<<<<< HEAD
-import lsr.paxos.core.PaxosImpl;
-=======
->>>>>>> 19d52295
 import lsr.paxos.messages.Message;
 import lsr.paxos.messages.MessageType;
 import lsr.paxos.messages.Recovery;
@@ -152,11 +141,7 @@
                         answerFromLeader = null;
                     }
 
-<<<<<<< HEAD
-                    if (paxos.getLeaderId() == sender) {
-=======
                     if (processDescriptor.getLeaderOfView(storage.getView()) == sender) {
->>>>>>> 19d52295
                         answerFromLeader = recoveryAnswer;
                     }
 
