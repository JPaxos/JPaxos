package lsr.common.nio;

import java.io.IOException;
import java.nio.channels.SelectableChannel;
import java.nio.channels.SelectionKey;
import java.nio.channels.Selector;
import java.nio.channels.SocketChannel;
import java.util.ArrayList;
import java.util.Iterator;
import java.util.List;
import java.util.logging.Level;
import java.util.logging.Logger;

import lsr.common.KillOnExceptionHandler;

/**
 * This class handles all keys registered in underlying selector. It is possible
 * to register new channels and changing interests in it.
 * <p>
 * Most methods has two version: normal and scheduled. Normal methods can only
 * be called from this thread. To invoke method from other thread, scheduled
 * version should be used.
 * 
 * @see Selector
 */
public final class SelectorThread extends Thread {
    private final Selector selector;

<<<<<<< HEAD
=======
    /** lock for tasks object; tasks cannot be used, as it is recreated often */
>>>>>>> 19d52295
    private final Object taskLock = new Object();

    /** list of active tasks waiting for execution in selector thread */
    private List<Runnable> tasks = new ArrayList<Runnable>();

    /**
     * Initializes new thread responsible for handling channels.
     * 
     * @throws IOException if an I/O error occurs
     */
    public SelectorThread(int i) throws IOException {
        super("ClientIO-" + i);
<<<<<<< HEAD
=======
        setDaemon(true);
>>>>>>> 19d52295
        setDefaultUncaughtExceptionHandler(new KillOnExceptionHandler());
        selector = Selector.open();
    }

    /**
     * main loop which process all active keys in selector
     */
    public void run() {
        logger.info("Selector started.");

        // run main loop until thread is interrupted
        while (!Thread.interrupted()) {
            runScheduleTasks();

            try {
<<<<<<< HEAD
                // TODO: JK: measure if the hell it is really needed to stop every
                // 10ms and if wakeup is a bad idea

                // Check the scheduleTasks queue at least once every 10ms
                // In some cases, this might require skipping a call to select
                // in some iteration, if handling the previous iteration took
                // more than 10ms
=======
                // FIXME: JK investigate if it is better to poll the tasks or to
                // use event-driven approach. Now polling is made, the previous
                // comment say it's better

>>>>>>> 19d52295
                int selectedCount = selector.select(10);

                if (selectedCount > 0) {
                    processSelectedKeys();
                }

            } catch (IOException e) {
                // it shouldn't happen in normal situation so print stack trace
                // and kill the application
                logger.log(Level.SEVERE, "Unexpected exception", e);
                closeSelectorThread();
                System.exit(1);
            }
        }
    }

    /**
     * Processes all keys currently selected by selector. Ready interest set is
     * always erased before handling it, so handler has to renew its interest.
     */
    private void processSelectedKeys() {
        Iterator<SelectionKey> it = selector.selectedKeys().iterator();
        while (it.hasNext()) {
            // remove the selected key to not process it twice
            SelectionKey key = it.next();
            it.remove();

            // erase flags of ready operation
            key.interestOps(key.interestOps() & ~key.readyOps());

            if (key.isAcceptable()) {
                ((AcceptHandler) key.attachment()).handleAccept();
                if (!key.isValid())
                    continue;
            }
            if (key.isReadable()) {
                ((ReadWriteHandler) key.attachment()).handleRead();
                if (!key.isValid())
                    continue;
            }
            if (key.isWritable()) {
                ((ReadWriteHandler) key.attachment()).handleWrite();
                if (!key.isValid())
                    continue;
            }
            if (key.isConnectable()) {
                ((ConnectHandler) key.attachment()).handleConnect();
            }
        }
    }

    /**
     * Invokes specified task asynchronously in <code>SelectorThread</code>. The
     * methods returns immediately.
     * 
     * @param task - task to run in <code>SelectorThread</code>
     */
    public void beginInvoke(Runnable task) {
        synchronized (taskLock) {
            tasks.add(task);
            // Do not wakeup the Selector thread by calling selector.wakeup().
<<<<<<< HEAD
            // Doing so generates too much contention on the selector internal
            // lock.
=======
>>>>>>> 19d52295
            // Instead, the selector will periodically poll the array with tasks
            // // selector.wakeup();
        }
    }

    /**
     * Sets the interest set of specified channel(the old interest will be
     * erased). This method can be called from any thread.
     * 
     * @param channel - the channel to change interest set for
     * @param operations - new interest set
     */
    public void scheduleSetChannelInterest(final SelectableChannel channel, final int operations) {
        // Minimize locking time: create the object outside the critical
        // section.
        Runnable task = new Runnable() {
            public void run() {
                setChannelInterest(channel, operations);
            }
        };

        synchronized (taskLock) {
            tasks.add(task);
        }
    }

    /**
     * Sets the interest set of specified channel (the old interest will be
     * erased). This method has to be call from <code>SelectorThread</code>.
     * 
     * @param channel - the channel to change interest set for
     * @param operations - new interest set
     */
    public void setChannelInterest(SelectableChannel channel, int operations) {
        assert this == Thread.currentThread() : "Method not called from selector thread";

        SelectionKey key = channel.keyFor(selector);
        if (key != null && key.isValid()) {
            key.interestOps(operations);
        }
    }

    /**
     * Adds the interest set to specified channel. This method can be called
     * from any thread.
     * 
     * @param channel - the channel to add interest set for
     * @param operations - new interest set
     */
    public void scheduleAddChannelInterest(final SocketChannel channel, final int operations) {
        beginInvoke(new Runnable() {
            public void run() {
                addChannelInterest(channel, operations);
            }
        });
    }

    /**
     * Adds the interest set to specified channel. This method has to be call
     * from <code>SelectorThread</code>.
     * 
     * @param channel - the channel to add interest set for
     * @param operations - new interest set
     */
    public void addChannelInterest(SelectableChannel channel, int operations) {
        assert this == Thread.currentThread() : "Method not called from selector thread";

        SelectionKey key = channel.keyFor(selector);
        if (key != null && key.isValid()) {
            key.interestOps(key.interestOps() | operations);
        }
    }

    /**
     * Removes the interest set from specified channel. This method can be
     * called from any thread.
     * 
     * @param channel - the channel to remove interest set for
     * @param operations - interests to remove
     */
    public void scheduleRemoveChannelInterest(final SocketChannel channel, final int operations) {
        beginInvoke(new Runnable() {
            public void run() {
                removeChannelInterest(channel, operations);
            }
        });
    }

    /**
     * Removes the interest set from specified channel. This method has to be
     * call from <code>SelectorThread</code>.
     * 
     * @param channel - the channel to remove interest set for
     * @param operations - interests to remove
     */
    public void removeChannelInterest(SelectableChannel channel, int operations) {
        assert this == Thread.currentThread() : "Method not called from selector thread";

        SelectionKey key = channel.keyFor(selector);
        if (key != null && key.isValid()) {
            key.interestOps(key.interestOps() & ~operations);
        }
    }

    /**
     * Registers specified channel and handler to underlying selector. This
     * method has to be call from <code>SelectorThread</code>.
     * 
     * @param channel - channel to register in selector
     * @param operations - the initial interest operations for channel
     * @param handler - notified about every ready operation on channel
     * 
     * @throws IOException if an I/O error occurs
     */
    public void scheduleRegisterChannel(final SelectableChannel channel, final int operations,
                                        final Object handler) {

        beginInvoke(new Runnable() {
            public void run() {
                try {
                    registerChannel(channel, operations, handler);
                } catch (IOException e) {
                    e.printStackTrace();
                    System.exit(1);
                }
            }
        });
    }

    /**
     * Registers specified channel and handler to underlying selector. This
     * method can only be called from selector thread.
     * 
     * @param channel - channel to register in selector
     * @param operations - the initial interest operations for channel
     * @param handler - notified about every ready operation on channel
     * 
     * @throws IOException if an I/O error occurs
     */
    public void registerChannel(SelectableChannel channel, int operations, Object handler)
            throws IOException {
        assert this == Thread.currentThread() : "Method not called from selector thread";

        if (!channel.isOpen()) {
            throw new IOException("Channel is closed");
        }

        if (channel.isRegistered()) {
            SelectionKey key = channel.keyFor(selector);
            assert key != null : "The channel is not registered to selector?";
            key.interestOps(operations);
            key.attach(handler);
        } else {
            channel.configureBlocking(false);
            channel.register(selector, operations, handler);
        }
    }

    /** Runs all schedule tasks in selector thread. */
    private void runScheduleTasks() {
        // To minimize the time the lock is held, make a copy of the array
        // with the tasks while holding the lock then release the lock and
        // execute the tasks
        List<Runnable> tasksCopy;
        synchronized (taskLock) {
            if (tasks.isEmpty()) {
                return;
            }
            tasksCopy = tasks;
            tasks = new ArrayList<Runnable>(4);
        }
        for (Runnable task : tasksCopy) {
            task.run();
        }
    }

    private void closeSelectorThread() {
        try {
            selector.close();
        } catch (IOException e) {
            // it shouldn't happen
            logger.log(Level.SEVERE, "Unexpected exception", e);
            System.exit(1);
        }
    }

    public boolean amIInSelector() {
        return Thread.currentThread() == this;
    }

    private final static Logger logger = Logger.getLogger(SelectorThread.class.getCanonicalName());
}
<|MERGE_RESOLUTION|>--- conflicted
+++ resolved
@@ -1,335 +1,314 @@
-package lsr.common.nio;
-
-import java.io.IOException;
-import java.nio.channels.SelectableChannel;
-import java.nio.channels.SelectionKey;
-import java.nio.channels.Selector;
-import java.nio.channels.SocketChannel;
-import java.util.ArrayList;
-import java.util.Iterator;
-import java.util.List;
-import java.util.logging.Level;
-import java.util.logging.Logger;
-
-import lsr.common.KillOnExceptionHandler;
-
-/**
- * This class handles all keys registered in underlying selector. It is possible
- * to register new channels and changing interests in it.
- * <p>
- * Most methods has two version: normal and scheduled. Normal methods can only
- * be called from this thread. To invoke method from other thread, scheduled
- * version should be used.
- * 
- * @see Selector
- */
-public final class SelectorThread extends Thread {
-    private final Selector selector;
-
-<<<<<<< HEAD
-=======
-    /** lock for tasks object; tasks cannot be used, as it is recreated often */
->>>>>>> 19d52295
-    private final Object taskLock = new Object();
-
-    /** list of active tasks waiting for execution in selector thread */
-    private List<Runnable> tasks = new ArrayList<Runnable>();
-
-    /**
-     * Initializes new thread responsible for handling channels.
-     * 
-     * @throws IOException if an I/O error occurs
-     */
-    public SelectorThread(int i) throws IOException {
-        super("ClientIO-" + i);
-<<<<<<< HEAD
-=======
-        setDaemon(true);
->>>>>>> 19d52295
-        setDefaultUncaughtExceptionHandler(new KillOnExceptionHandler());
-        selector = Selector.open();
-    }
-
-    /**
-     * main loop which process all active keys in selector
-     */
-    public void run() {
-        logger.info("Selector started.");
-
-        // run main loop until thread is interrupted
-        while (!Thread.interrupted()) {
-            runScheduleTasks();
-
-            try {
-<<<<<<< HEAD
-                // TODO: JK: measure if the hell it is really needed to stop every
-                // 10ms and if wakeup is a bad idea
-
-                // Check the scheduleTasks queue at least once every 10ms
-                // In some cases, this might require skipping a call to select
-                // in some iteration, if handling the previous iteration took
-                // more than 10ms
-=======
-                // FIXME: JK investigate if it is better to poll the tasks or to
-                // use event-driven approach. Now polling is made, the previous
-                // comment say it's better
-
->>>>>>> 19d52295
-                int selectedCount = selector.select(10);
-
-                if (selectedCount > 0) {
-                    processSelectedKeys();
-                }
-
-            } catch (IOException e) {
-                // it shouldn't happen in normal situation so print stack trace
-                // and kill the application
-                logger.log(Level.SEVERE, "Unexpected exception", e);
-                closeSelectorThread();
-                System.exit(1);
-            }
-        }
-    }
-
-    /**
-     * Processes all keys currently selected by selector. Ready interest set is
-     * always erased before handling it, so handler has to renew its interest.
-     */
-    private void processSelectedKeys() {
-        Iterator<SelectionKey> it = selector.selectedKeys().iterator();
-        while (it.hasNext()) {
-            // remove the selected key to not process it twice
-            SelectionKey key = it.next();
-            it.remove();
-
-            // erase flags of ready operation
-            key.interestOps(key.interestOps() & ~key.readyOps());
-
-            if (key.isAcceptable()) {
-                ((AcceptHandler) key.attachment()).handleAccept();
-                if (!key.isValid())
-                    continue;
-            }
-            if (key.isReadable()) {
-                ((ReadWriteHandler) key.attachment()).handleRead();
-                if (!key.isValid())
-                    continue;
-            }
-            if (key.isWritable()) {
-                ((ReadWriteHandler) key.attachment()).handleWrite();
-                if (!key.isValid())
-                    continue;
-            }
-            if (key.isConnectable()) {
-                ((ConnectHandler) key.attachment()).handleConnect();
-            }
-        }
-    }
-
-    /**
-     * Invokes specified task asynchronously in <code>SelectorThread</code>. The
-     * methods returns immediately.
-     * 
-     * @param task - task to run in <code>SelectorThread</code>
-     */
-    public void beginInvoke(Runnable task) {
-        synchronized (taskLock) {
-            tasks.add(task);
-            // Do not wakeup the Selector thread by calling selector.wakeup().
-<<<<<<< HEAD
-            // Doing so generates too much contention on the selector internal
-            // lock.
-=======
->>>>>>> 19d52295
-            // Instead, the selector will periodically poll the array with tasks
-            // // selector.wakeup();
-        }
-    }
-
-    /**
-     * Sets the interest set of specified channel(the old interest will be
-     * erased). This method can be called from any thread.
-     * 
-     * @param channel - the channel to change interest set for
-     * @param operations - new interest set
-     */
-    public void scheduleSetChannelInterest(final SelectableChannel channel, final int operations) {
-        // Minimize locking time: create the object outside the critical
-        // section.
-        Runnable task = new Runnable() {
-            public void run() {
-                setChannelInterest(channel, operations);
-            }
-        };
-
-        synchronized (taskLock) {
-            tasks.add(task);
-        }
-    }
-
-    /**
-     * Sets the interest set of specified channel (the old interest will be
-     * erased). This method has to be call from <code>SelectorThread</code>.
-     * 
-     * @param channel - the channel to change interest set for
-     * @param operations - new interest set
-     */
-    public void setChannelInterest(SelectableChannel channel, int operations) {
-        assert this == Thread.currentThread() : "Method not called from selector thread";
-
-        SelectionKey key = channel.keyFor(selector);
-        if (key != null && key.isValid()) {
-            key.interestOps(operations);
-        }
-    }
-
-    /**
-     * Adds the interest set to specified channel. This method can be called
-     * from any thread.
-     * 
-     * @param channel - the channel to add interest set for
-     * @param operations - new interest set
-     */
-    public void scheduleAddChannelInterest(final SocketChannel channel, final int operations) {
-        beginInvoke(new Runnable() {
-            public void run() {
-                addChannelInterest(channel, operations);
-            }
-        });
-    }
-
-    /**
-     * Adds the interest set to specified channel. This method has to be call
-     * from <code>SelectorThread</code>.
-     * 
-     * @param channel - the channel to add interest set for
-     * @param operations - new interest set
-     */
-    public void addChannelInterest(SelectableChannel channel, int operations) {
-        assert this == Thread.currentThread() : "Method not called from selector thread";
-
-        SelectionKey key = channel.keyFor(selector);
-        if (key != null && key.isValid()) {
-            key.interestOps(key.interestOps() | operations);
-        }
-    }
-
-    /**
-     * Removes the interest set from specified channel. This method can be
-     * called from any thread.
-     * 
-     * @param channel - the channel to remove interest set for
-     * @param operations - interests to remove
-     */
-    public void scheduleRemoveChannelInterest(final SocketChannel channel, final int operations) {
-        beginInvoke(new Runnable() {
-            public void run() {
-                removeChannelInterest(channel, operations);
-            }
-        });
-    }
-
-    /**
-     * Removes the interest set from specified channel. This method has to be
-     * call from <code>SelectorThread</code>.
-     * 
-     * @param channel - the channel to remove interest set for
-     * @param operations - interests to remove
-     */
-    public void removeChannelInterest(SelectableChannel channel, int operations) {
-        assert this == Thread.currentThread() : "Method not called from selector thread";
-
-        SelectionKey key = channel.keyFor(selector);
-        if (key != null && key.isValid()) {
-            key.interestOps(key.interestOps() & ~operations);
-        }
-    }
-
-    /**
-     * Registers specified channel and handler to underlying selector. This
-     * method has to be call from <code>SelectorThread</code>.
-     * 
-     * @param channel - channel to register in selector
-     * @param operations - the initial interest operations for channel
-     * @param handler - notified about every ready operation on channel
-     * 
-     * @throws IOException if an I/O error occurs
-     */
-    public void scheduleRegisterChannel(final SelectableChannel channel, final int operations,
-                                        final Object handler) {
-
-        beginInvoke(new Runnable() {
-            public void run() {
-                try {
-                    registerChannel(channel, operations, handler);
-                } catch (IOException e) {
-                    e.printStackTrace();
-                    System.exit(1);
-                }
-            }
-        });
-    }
-
-    /**
-     * Registers specified channel and handler to underlying selector. This
-     * method can only be called from selector thread.
-     * 
-     * @param channel - channel to register in selector
-     * @param operations - the initial interest operations for channel
-     * @param handler - notified about every ready operation on channel
-     * 
-     * @throws IOException if an I/O error occurs
-     */
-    public void registerChannel(SelectableChannel channel, int operations, Object handler)
-            throws IOException {
-        assert this == Thread.currentThread() : "Method not called from selector thread";
-
-        if (!channel.isOpen()) {
-            throw new IOException("Channel is closed");
-        }
-
-        if (channel.isRegistered()) {
-            SelectionKey key = channel.keyFor(selector);
-            assert key != null : "The channel is not registered to selector?";
-            key.interestOps(operations);
-            key.attach(handler);
-        } else {
-            channel.configureBlocking(false);
-            channel.register(selector, operations, handler);
-        }
-    }
-
-    /** Runs all schedule tasks in selector thread. */
-    private void runScheduleTasks() {
-        // To minimize the time the lock is held, make a copy of the array
-        // with the tasks while holding the lock then release the lock and
-        // execute the tasks
-        List<Runnable> tasksCopy;
-        synchronized (taskLock) {
-            if (tasks.isEmpty()) {
-                return;
-            }
-            tasksCopy = tasks;
-            tasks = new ArrayList<Runnable>(4);
-        }
-        for (Runnable task : tasksCopy) {
-            task.run();
-        }
-    }
-
-    private void closeSelectorThread() {
-        try {
-            selector.close();
-        } catch (IOException e) {
-            // it shouldn't happen
-            logger.log(Level.SEVERE, "Unexpected exception", e);
-            System.exit(1);
-        }
-    }
-
-    public boolean amIInSelector() {
-        return Thread.currentThread() == this;
-    }
-
-    private final static Logger logger = Logger.getLogger(SelectorThread.class.getCanonicalName());
-}
+package lsr.common.nio;
+
+import java.io.IOException;
+import java.nio.channels.SelectableChannel;
+import java.nio.channels.SelectionKey;
+import java.nio.channels.Selector;
+import java.nio.channels.SocketChannel;
+import java.util.ArrayList;
+import java.util.Iterator;
+import java.util.List;
+import java.util.logging.Level;
+import java.util.logging.Logger;
+
+import lsr.common.KillOnExceptionHandler;
+
+/**
+ * This class handles all keys registered in underlying selector. It is possible
+ * to register new channels and changing interests in it.
+ * <p>
+ * Most methods has two version: normal and scheduled. Normal methods can only
+ * be called from this thread. To invoke method from other thread, scheduled
+ * version should be used.
+ * 
+ * @see Selector
+ */
+public final class SelectorThread extends Thread {
+    private final Selector selector;
+
+    /** lock for tasks object; tasks cannot be used, as it is recreated often */
+    private final Object taskLock = new Object();
+
+    /** list of active tasks waiting for execution in selector thread */
+    private List<Runnable> tasks = new ArrayList<Runnable>();
+
+    /**
+     * Initializes new thread responsible for handling channels.
+     * 
+     * @throws IOException if an I/O error occurs
+     */
+    public SelectorThread(int i) throws IOException {
+        super("ClientIO-" + i);
+        setDaemon(true);
+        setDefaultUncaughtExceptionHandler(new KillOnExceptionHandler());
+        selector = Selector.open();
+    }
+
+    /**
+     * main loop which process all active keys in selector
+     */
+    public void run() {
+        logger.info("Selector started.");
+
+        // run main loop until thread is interrupted
+        while (!Thread.interrupted()) {
+            runScheduleTasks();
+
+            try {
+                // FIXME: JK investigate if it is better to poll the tasks or to
+                // use event-driven approach. Now polling is made, the previous
+                // comment say it's better
+
+                int selectedCount = selector.select(10);
+
+                if (selectedCount > 0) {
+                    processSelectedKeys();
+                }
+
+            } catch (IOException e) {
+                // it shouldn't happen in normal situation so print stack trace
+                // and kill the application
+                logger.log(Level.SEVERE, "Unexpected exception", e);
+                closeSelectorThread();
+                System.exit(1);
+            }
+        }
+    }
+
+    /**
+     * Processes all keys currently selected by selector. Ready interest set is
+     * always erased before handling it, so handler has to renew its interest.
+     */
+    private void processSelectedKeys() {
+        Iterator<SelectionKey> it = selector.selectedKeys().iterator();
+        while (it.hasNext()) {
+            // remove the selected key to not process it twice
+            SelectionKey key = it.next();
+            it.remove();
+
+            // erase flags of ready operation
+            key.interestOps(key.interestOps() & ~key.readyOps());
+
+            if (key.isAcceptable()) {
+                ((AcceptHandler) key.attachment()).handleAccept();
+                if (!key.isValid())
+                    continue;
+            }
+            if (key.isReadable()) {
+                ((ReadWriteHandler) key.attachment()).handleRead();
+                if (!key.isValid())
+                    continue;
+            }
+            if (key.isWritable()) {
+                ((ReadWriteHandler) key.attachment()).handleWrite();
+                if (!key.isValid())
+                    continue;
+            }
+            if (key.isConnectable()) {
+                ((ConnectHandler) key.attachment()).handleConnect();
+            }
+        }
+    }
+
+    /**
+     * Invokes specified task asynchronously in <code>SelectorThread</code>. The
+     * methods returns immediately.
+     * 
+     * @param task - task to run in <code>SelectorThread</code>
+     */
+    public void beginInvoke(Runnable task) {
+        synchronized (taskLock) {
+            tasks.add(task);
+            // Do not wakeup the Selector thread by calling selector.wakeup().
+            // Instead, the selector will periodically poll the array with tasks
+            // // selector.wakeup();
+        }
+    }
+
+    /**
+     * Sets the interest set of specified channel(the old interest will be
+     * erased). This method can be called from any thread.
+     * 
+     * @param channel - the channel to change interest set for
+     * @param operations - new interest set
+     */
+    public void scheduleSetChannelInterest(final SelectableChannel channel, final int operations) {
+        // Minimize locking time: create the object outside the critical
+        // section.
+        Runnable task = new Runnable() {
+            public void run() {
+                setChannelInterest(channel, operations);
+            }
+        };
+
+        synchronized (taskLock) {
+            tasks.add(task);
+        }
+    }
+
+    /**
+     * Sets the interest set of specified channel (the old interest will be
+     * erased). This method has to be call from <code>SelectorThread</code>.
+     * 
+     * @param channel - the channel to change interest set for
+     * @param operations - new interest set
+     */
+    public void setChannelInterest(SelectableChannel channel, int operations) {
+        assert this == Thread.currentThread() : "Method not called from selector thread";
+
+        SelectionKey key = channel.keyFor(selector);
+        if (key != null && key.isValid()) {
+            key.interestOps(operations);
+        }
+    }
+
+    /**
+     * Adds the interest set to specified channel. This method can be called
+     * from any thread.
+     * 
+     * @param channel - the channel to add interest set for
+     * @param operations - new interest set
+     */
+    public void scheduleAddChannelInterest(final SocketChannel channel, final int operations) {
+        beginInvoke(new Runnable() {
+            public void run() {
+                addChannelInterest(channel, operations);
+            }
+        });
+    }
+
+    /**
+     * Adds the interest set to specified channel. This method has to be call
+     * from <code>SelectorThread</code>.
+     * 
+     * @param channel - the channel to add interest set for
+     * @param operations - new interest set
+     */
+    public void addChannelInterest(SelectableChannel channel, int operations) {
+        assert this == Thread.currentThread() : "Method not called from selector thread";
+
+        SelectionKey key = channel.keyFor(selector);
+        if (key != null && key.isValid()) {
+            key.interestOps(key.interestOps() | operations);
+        }
+    }
+
+    /**
+     * Removes the interest set from specified channel. This method can be
+     * called from any thread.
+     * 
+     * @param channel - the channel to remove interest set for
+     * @param operations - interests to remove
+     */
+    public void scheduleRemoveChannelInterest(final SocketChannel channel, final int operations) {
+        beginInvoke(new Runnable() {
+            public void run() {
+                removeChannelInterest(channel, operations);
+            }
+        });
+    }
+
+    /**
+     * Removes the interest set from specified channel. This method has to be
+     * call from <code>SelectorThread</code>.
+     * 
+     * @param channel - the channel to remove interest set for
+     * @param operations - interests to remove
+     */
+    public void removeChannelInterest(SelectableChannel channel, int operations) {
+        assert this == Thread.currentThread() : "Method not called from selector thread";
+
+        SelectionKey key = channel.keyFor(selector);
+        if (key != null && key.isValid()) {
+            key.interestOps(key.interestOps() & ~operations);
+        }
+    }
+
+    /**
+     * Registers specified channel and handler to underlying selector. This
+     * method has to be call from <code>SelectorThread</code>.
+     * 
+     * @param channel - channel to register in selector
+     * @param operations - the initial interest operations for channel
+     * @param handler - notified about every ready operation on channel
+     * 
+     * @throws IOException if an I/O error occurs
+     */
+    public void scheduleRegisterChannel(final SelectableChannel channel, final int operations,
+                                        final Object handler) {
+
+        beginInvoke(new Runnable() {
+            public void run() {
+                try {
+                    registerChannel(channel, operations, handler);
+                } catch (IOException e) {
+                    e.printStackTrace();
+                    System.exit(1);
+                }
+            }
+        });
+    }
+
+    /**
+     * Registers specified channel and handler to underlying selector. This
+     * method can only be called from selector thread.
+     * 
+     * @param channel - channel to register in selector
+     * @param operations - the initial interest operations for channel
+     * @param handler - notified about every ready operation on channel
+     * 
+     * @throws IOException if an I/O error occurs
+     */
+    public void registerChannel(SelectableChannel channel, int operations, Object handler)
+            throws IOException {
+        assert this == Thread.currentThread() : "Method not called from selector thread";
+
+        if (!channel.isOpen()) {
+            throw new IOException("Channel is closed");
+        }
+
+        if (channel.isRegistered()) {
+            SelectionKey key = channel.keyFor(selector);
+            assert key != null : "The channel is not registered to selector?";
+            key.interestOps(operations);
+            key.attach(handler);
+        } else {
+            channel.configureBlocking(false);
+            channel.register(selector, operations, handler);
+        }
+    }
+
+    /** Runs all schedule tasks in selector thread. */
+    private void runScheduleTasks() {
+        // To minimize the time the lock is held, make a copy of the array
+        // with the tasks while holding the lock then release the lock and
+        // execute the tasks
+        List<Runnable> tasksCopy;
+        synchronized (taskLock) {
+            if (tasks.isEmpty()) {
+                return;
+            }
+            tasksCopy = tasks;
+            tasks = new ArrayList<Runnable>(4);
+        }
+        for (Runnable task : tasksCopy) {
+            task.run();
+        }
+    }
+
+    private void closeSelectorThread() {
+        try {
+            selector.close();
+        } catch (IOException e) {
+            // it shouldn't happen
+            logger.log(Level.SEVERE, "Unexpected exception", e);
+            System.exit(1);
+        }
+    }
+
+    public boolean amIInSelector() {
+        return Thread.currentThread() == this;
+    }
+
+    private final static Logger logger = Logger.getLogger(SelectorThread.class.getCanonicalName());
+}