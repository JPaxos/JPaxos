--- conflicted
+++ resolved
@@ -1,94 +1,90 @@
-package lsr.common;
-
-import java.io.Serializable;
-import java.nio.ByteBuffer;
-
-/**
- * The reply to client request. It is send to client when replica execute this
- * command on state machine.
- * 
-<<<<<<< HEAD
- * @see ClientRequest
-=======
- * @see ClientBatch
->>>>>>> 19d52295
- */
-public class Reply implements Serializable {
-    private static final long serialVersionUID = 1L;
-
-    private final RequestId requestId;
-    private final byte[] value;
-
-    /**
-     * Creates new reply instance.
-     * 
-     * @param requestId - the id of request this reply is related to
-     * @param value - result from state machine
-     */
-    public Reply(RequestId requestId, byte[] value) {
-        assert requestId != null;
-        assert value != null;
-        this.requestId = requestId;
-        this.value = value;
-    }
-
-    /**
-     * Deserializes a <code>Reply</code> from the given byte array.
-     * 
-     * @param bytes - the bytes with serialized reply
-     */
-    public Reply(byte[] bytes) {
-        ByteBuffer buffer = ByteBuffer.wrap(bytes);
-        Long clientId = buffer.getLong();
-        int sequenceId = buffer.getInt();
-        requestId = new RequestId(clientId, sequenceId);
-        value = new byte[buffer.getInt()];
-        buffer.get(value);
-    }
-
-    /**
-     * Returns the id of request for which this reply is generated.
-     * 
-     * @return id of request
-     */
-    public RequestId getRequestId() {
-        return requestId;
-    }
-
-    /**
-     * Returns the total sum from state machine after executing request.
-     * 
-     * @return the sum from state machine
-     */
-    public byte[] getValue() {
-        return value;
-    }
-
-    public byte[] toByteArray() {
-        ByteBuffer buffer = ByteBuffer.allocate(byteSize());
-
-        buffer.putLong(requestId.getClientId());
-        buffer.putInt(requestId.getSeqNumber());
-        buffer.putInt(value.length);
-        buffer.put(value);
-
-        return buffer.array();
-    }
-
-    /**
-     * The size of the reply after serialization in bytes.
-     * 
-     * @return the size of the reply in bytes
-     */
-    public int byteSize() {
-        int size = 8; // client ID
-        size += 4; // sequential number
-        size += 4; // value.length
-        size += value.length; // value
-        return size;
-    }
-
-    public String toString() {
-        return requestId + " : " + (value == null ? "null" : ("Size: " + value.length));
-    }
-}
+package lsr.common;
+
+import java.io.Serializable;
+import java.nio.ByteBuffer;
+
+/**
+ * The reply to client request. It is send to client when replica execute this
+ * command on state machine.
+ * 
+ * @see ClientBatch
+ */
+public class Reply implements Serializable {
+    private static final long serialVersionUID = 1L;
+
+    private final RequestId requestId;
+    private final byte[] value;
+
+    /**
+     * Creates new reply instance.
+     * 
+     * @param requestId - the id of request this reply is related to
+     * @param value - result from state machine
+     */
+    public Reply(RequestId requestId, byte[] value) {
+        assert requestId != null;
+        assert value != null;
+        this.requestId = requestId;
+        this.value = value;
+    }
+
+    /**
+     * Deserializes a <code>Reply</code> from the given byte array.
+     * 
+     * @param bytes - the bytes with serialized reply
+     */
+    public Reply(byte[] bytes) {
+        ByteBuffer buffer = ByteBuffer.wrap(bytes);
+        Long clientId = buffer.getLong();
+        int sequenceId = buffer.getInt();
+        requestId = new RequestId(clientId, sequenceId);
+        value = new byte[buffer.getInt()];
+        buffer.get(value);
+    }
+
+    /**
+     * Returns the id of request for which this reply is generated.
+     * 
+     * @return id of request
+     */
+    public RequestId getRequestId() {
+        return requestId;
+    }
+
+    /**
+     * Returns the total sum from state machine after executing request.
+     * 
+     * @return the sum from state machine
+     */
+    public byte[] getValue() {
+        return value;
+    }
+
+    public byte[] toByteArray() {
+        ByteBuffer buffer = ByteBuffer.allocate(byteSize());
+
+        buffer.putLong(requestId.getClientId());
+        buffer.putInt(requestId.getSeqNumber());
+        buffer.putInt(value.length);
+        buffer.put(value);
+
+        return buffer.array();
+    }
+
+    /**
+     * The size of the reply after serialization in bytes.
+     * 
+     * @return the size of the reply in bytes
+     */
+    public int byteSize() {
+        int size = 8; // client ID
+        size += 4; // sequential number
+        size += 4; // value.length
+        size += value.length; // value
+        return size;
+    }
+
+    public String toString() {
+        return requestId + " : " + (value == null ? "null" : ("Size: " + value.length));
+    }
+}