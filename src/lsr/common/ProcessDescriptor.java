--- conflicted
+++ resolved
@@ -1,423 +1,369 @@
-package lsr.common;
-
-import java.util.logging.Logger;
-
-/**
- * Contains all the information describing the local process, including the
- * local id and the configuration of the system.
- * 
- * @author Nuno Santos (LSR)
- */
-public final class ProcessDescriptor {
-    public final Configuration config;
-
-    /*---------------------------------------------
-     * The following properties are read from the 
-     * paxos.properties file  
-     *---------------------------------------------*/
-    /**
-     * Defines the default window size - that is, the maximum number of
-     * concurrently proposed instances.
-     */
-    public static final String WINDOW_SIZE = "WindowSize";
-    public static final int DEFAULT_WINDOW_SIZE = 2;
-
-    /**
-     * Maximum UDP packet size in java is 65507. Higher than that and the send
-     * method throws an exception.
-     * 
-     * In practice, most networks have a lower limit on the maximum packet size
-     * they can transmit. If this limit is exceeded, the lower layers will
-     * usually fragment the packet, but in some cases there's a limit over which
-     * large packets are simply dropped or raise an error.
-     * 
-     * A safe value is the maximum ethernet frame: 1500 - maximum Ethernet
-     * payload 20/40 - ipv4/6 header 8 - UDP header.
-     * 
-     * Usually values up to 8KB are safe.
-     */
-    public static final String MAX_UDP_PACKET_SIZE = "MaxUDPPacketSize";
-    public static final int DEFAULT_MAX_UDP_PACKET_SIZE = 8 * 1024;
-
-    /**
-     * Protocol to use between replicas. TCP, UDP or Generic, which combines
-     * both
-     */
-    public static final String NETWORK = "Network";
-    public static final String DEFAULT_NETWORK = "TCP";
-
-    /**
-     * The maximum size of batched request.
-     */
-    public static final String BATCH_SIZE = "BatchSize";
-    public static final int DEFAULT_BATCH_SIZE = 65507;
-
-    /** How long to wait until suspecting the leader. In milliseconds */
-    public static final String FD_SUSPECT_TO = "FDSuspectTimeout";
-    public static final int DEFAULT_FD_SUSPECT_TO = 1000;
-
-    /** Interval between sending heartbeats. In milliseconds */
-    public final static String FD_SEND_TO = "FDSendTimeout";
-    public static final int DEFAULT_FD_SEND_TO = 500;
-
-    /**
-     * The crash model used. For valid entries see {@link CrashModel}
-     */
-    public static final String CRASH_MODEL = "CrashModel";
-    public static final CrashModel DEFAULT_CRASH_MODEL = CrashModel.FullSS;
-
-    /**
-     * Location of the stable storage (JPaxos logs)
-     */
-    public static final String LOG_PATH = "LogPath";
-    public static final String DEFAULT_LOG_PATH = "jpaxosLogs";
-
-    /**
-     * Maximum time in ms that a batch can be delayed before being proposed.
-     * Used to aggregate several requests on a single proposal, for greater
-     * efficiency. (Naggle's algorithm for state machine replication).
-     */
-    public static final String MAX_BATCH_DELAY = "MaxBatchDelay";
-    public static final int DEFAULT_MAX_BATCH_DELAY = 10;
-
-    public static final String CLIENT_ID_GENERATOR = "ClientIDGenerator";
-    public static final String DEFAULT_CLIENT_ID_GENERATOR = "TimeBased";
-
-    /** Enable or disable collecting of statistics */
-    public static final String BENCHMARK_RUN_REPLICA = "BenchmarkRunReplica";
-    public static final boolean DEFAULT_BENCHMARK_RUN_REPLICA = false;
-
-    /**
-     * Before any snapshot was made, we need to have an estimate of snapshot
-     * size. Value given as for now is 1 KB
-     */
-    public static final String FIRST_SNAPSHOT_SIZE_ESTIMATE = "FirstSnapshotEstimateBytes";
-    public static final int DEFAULT_FIRST_SNAPSHOT_SIZE_ESTIMATE = 1024;
-
-    /** Minimum size of the log before a snapshot is attempted */
-    public static final String SNAPSHOT_MIN_LOG_SIZE = "MinLogSizeForRatioCheckBytes";
-    public static final int DEFAULT_SNAPSHOT_MIN_LOG_SIZE = 100 * 1024;
-
-    /** Ratio = \frac{log}{snapshot}. How bigger the log must be to ask */
-    public static final String SNAPSHOT_ASK_RATIO = "SnapshotAskRatio";
-    public static final double DEFAULT_SNAPSHOT_ASK_RATIO = 1;
-
-    /** Ratio = \frac{log}{snapshot}. How bigger the log must be to force */
-    public static final String SNAPSHOT_FORCE_RATIO = "SnapshotForceRatio";
-    public static final double DEFAULT_SNAPSHOT_FORCE_RATIO = 2;
-
-    /** Minimum number of instances for checking ratios */
-    public static final String MIN_SNAPSHOT_SAMPLING = "MinimumInstancesForSnapshotRatioSample";
-    public static final int DEFAULT_MIN_SNAPSHOT_SAMPLING = 50;
-
-    public static final String RETRANSMIT_TIMEOUT = "RetransmitTimeoutMilisecs";
-    public static final long DEFAULT_RETRANSMIT_TIMEOUT = 1000;
-
-    /** If a TCP connection fails, how much to wait for another try */
-    public static final String TCP_RECONNECT_TIMEOUT = "TcpReconnectMilisecs";
-    public static final long DEFAULT_TCP_RECONNECT_TIMEOUT = 1000;
-<<<<<<< HEAD
-=======
-
-    /** ??? Corresponds to a ethernet frame */
-    public final static String FORWARD_MAX_BATCH_SIZE = "replica.ForwardMaxBatchSize";
-    public final static int DEFAULT_FORWARD_MAX_BATCH_SIZE = 1450;
-
-    /** ??? In milliseconds */
-    public final static String FORWARD_MAX_BATCH_DELAY = "replica.ForwardMaxBatchDelay";
-    public final static int DEFAULT_FORWARD_MAX_BATCH_DELAY = 50;
-
-    /** How many selector threads to use */
-    public static final String SELECTOR_THREADS = "replica.SelectorThreads";
-    public static final int DEFAULT_SELECTOR_THREADS = -1;
-
-    /**
-     * Size of a buffer for reading client requests; larger requests than this
-     * size will cause extra memory allocation and freeing at each such request.
-     * This variable impacts memory usage, as each client connection
-     * pre-allocates such buffer.
-     */
-    public static final String CLIENT_REQUEST_BUFFER_SIZE = "replica.ClientRequestBufferSize";
-    public static final int DEFAULT_CLIENT_REQUEST_BUFFER_SIZE = 8 * 1024 + ClientCommand.HEADERS_SIZE;
-
-    /**
-     * How long can the proposer / catch-up wait for batch values during view
-     * change / catching up, in milliseconds
-     */
-    private static final String MAX_BATCH_FETCHING_TIME_MS = "TimeoutFetchBatchValue";
-    private static final int DEFAULT_MAX_BATCH_FETCHING_TIME_MS = 2500;
-
-    private static final String MULTICAST_PORT = "MulticastPort";
-    private static final int DEFAULT_MULTICAST_PORT = 3000;
-
-    private static final String MULTICAST_IP_ADDRESS = "MulticastIpAddress";
-    private static final String DEFAULT_MULTICAST_IP_ADDRESS = "224.0.0.144";
-
-    private static final String MTU = "NetworkMtuSize";
-    private static final int DEFAULT_MTU = 1492;
-
-    private static final String INDIRECT_CONSENSUS = "IndirectConsensus";
-    private static final boolean DEFAULT_INDIRECT_CONSENSUS = false;
->>>>>>> 19d52295
-
-    /*
-     * Exposing fields is generally not good practice, but here they are made
-     * final, so there is no danger of exposing them. Advantage: less
-     * boilerplate code.
-     */
-    public final int localId;
-    public final int numReplicas;
-    public final int windowSize;
-    public final int batchingLevel;
-    public final int maxUdpPacketSize;
-    public final int maxBatchDelay;
-    public final String clientIDGenerator;
-    public final String network;
-    public final CrashModel crashModel;
-    public final String logPath;
-    public final int firstSnapshotSizeEstimate;
-    public final int snapshotMinLogSize;
-    public final double snapshotAskRatio;
-    public final double snapshotForceRatio;
-    public final int minSnapshotSampling;
-    public final long retransmitTimeout;
-    public final long tcpReconnectTimeout;
-    public final int fdSuspectTimeout;
-    public final int fdSendTimeout;
-
-<<<<<<< HEAD
-    /*
-     * Singleton class with static access. This allows any class on the JVM to
-     * statically access the process descriptor without needing to be given a
-     * reference.
-     */
-    public static ProcessDescriptor processDescriptor;
-
-    public static void initialize(Configuration config, int localId) {
-        ProcessDescriptor.processDescriptor = new ProcessDescriptor(config, localId);
-    }
-
-    public static ProcessDescriptor getInstance() {
-        return processDescriptor;
-=======
-    public final int forwardBatchMaxSize;
-    public final int forwardBatchMaxDelay;
-
-    public final int selectorThreadCount;
-
-    public final int clientRequestBufferSize;
-
-    /** ⌊(n+1)/2⌋ */
-    public final int majority;
-
-    public final long maxBatchFetchingTimeoutMs;
-
-    public final int multicastPort;
-
-    public final String multicastIpAddress;
-
-    public final int mtu;
-
-    public final boolean indirectConsensus;
-
-    /**
-     * The singleton instance of process descriptor. Must be initialized before
-     * use.
-     */
-    public static ProcessDescriptor processDescriptor = null;
-
-    public static void initialize(Configuration config, int localId) {
-        ProcessDescriptor.processDescriptor = new ProcessDescriptor(config, localId);
->>>>>>> 19d52295
-    }
-
-    private ProcessDescriptor(Configuration config, int localId) {
-        this.localId = localId;
-        this.config = config;
-
-        this.numReplicas = config.getN();
-
-        this.windowSize = config.getIntProperty(
-                WINDOW_SIZE, DEFAULT_WINDOW_SIZE);
-        this.batchingLevel = config.getIntProperty(
-                BATCH_SIZE, DEFAULT_BATCH_SIZE);
-        this.maxUdpPacketSize = config.getIntProperty(
-                MAX_UDP_PACKET_SIZE, DEFAULT_MAX_UDP_PACKET_SIZE);
-        this.maxBatchDelay = config.getIntProperty(
-                MAX_BATCH_DELAY, DEFAULT_MAX_BATCH_DELAY);
-        this.clientIDGenerator = config.getProperty(
-                CLIENT_ID_GENERATOR, DEFAULT_CLIENT_ID_GENERATOR);
-        this.network = config.getProperty(
-                NETWORK, DEFAULT_NETWORK);
-        this.logPath = config.getProperty(
-                LOG_PATH, DEFAULT_LOG_PATH);
-        this.firstSnapshotSizeEstimate = config.getIntProperty(
-                FIRST_SNAPSHOT_SIZE_ESTIMATE, DEFAULT_FIRST_SNAPSHOT_SIZE_ESTIMATE);
-        this.snapshotMinLogSize = Math.max(1, config.getIntProperty(
-                SNAPSHOT_MIN_LOG_SIZE, DEFAULT_SNAPSHOT_MIN_LOG_SIZE));
-        this.snapshotAskRatio = config.getDoubleProperty(
-                SNAPSHOT_ASK_RATIO, DEFAULT_SNAPSHOT_ASK_RATIO);
-        this.snapshotForceRatio = config.getDoubleProperty(
-                SNAPSHOT_FORCE_RATIO, DEFAULT_SNAPSHOT_FORCE_RATIO);
-        this.minSnapshotSampling = config.getIntProperty(
-                MIN_SNAPSHOT_SAMPLING, DEFAULT_MIN_SNAPSHOT_SAMPLING);
-        this.retransmitTimeout = config.getLongProperty(
-                RETRANSMIT_TIMEOUT, DEFAULT_RETRANSMIT_TIMEOUT);
-        this.tcpReconnectTimeout = config.getLongProperty(
-                TCP_RECONNECT_TIMEOUT, DEFAULT_TCP_RECONNECT_TIMEOUT);
-        this.fdSuspectTimeout = config.getIntProperty(
-                FD_SUSPECT_TO, DEFAULT_FD_SUSPECT_TO);
-        this.fdSendTimeout = config.getIntProperty(
-                FD_SEND_TO, DEFAULT_FD_SEND_TO);
-
-        this.forwardBatchMaxDelay = config.getIntProperty(
-                FORWARD_MAX_BATCH_DELAY,
-                DEFAULT_FORWARD_MAX_BATCH_DELAY);
-        this.forwardBatchMaxSize = config.getIntProperty(FORWARD_MAX_BATCH_SIZE,
-                DEFAULT_FORWARD_MAX_BATCH_SIZE);
-
-        this.selectorThreadCount = config.getIntProperty(SELECTOR_THREADS,
-                DEFAULT_SELECTOR_THREADS);
-
-        this.clientRequestBufferSize = config.getIntProperty(
-                CLIENT_REQUEST_BUFFER_SIZE,
-                DEFAULT_CLIENT_REQUEST_BUFFER_SIZE);
-
-        this.maxBatchFetchingTimeoutMs = config.getIntProperty(
-                MAX_BATCH_FETCHING_TIME_MS,
-                DEFAULT_MAX_BATCH_FETCHING_TIME_MS);
-
-        this.multicastPort = config.getIntProperty(MULTICAST_PORT, DEFAULT_MULTICAST_PORT);
-
-        this.multicastIpAddress = config.getProperty(MULTICAST_IP_ADDRESS,
-                DEFAULT_MULTICAST_IP_ADDRESS);
-
-        this.mtu = config.getIntProperty(MTU, DEFAULT_MTU);
-
-        this.indirectConsensus = config.getBooleanProperty(INDIRECT_CONSENSUS,
-                DEFAULT_INDIRECT_CONSENSUS);
-
-        String crash = config.getProperty(
-                CRASH_MODEL, DEFAULT_CRASH_MODEL.toString());
-        CrashModel crashModel;
-        try {
-            crashModel = CrashModel.valueOf(crash);
-        } catch (IllegalArgumentException e) {
-            crashModel = DEFAULT_CRASH_MODEL;
-            logger.severe("!!!!!!!!!!!!!!!!!!!!!!!!!!!!!!!!");
-            logger.severe("Config file contains unknown crash model \"" + crash +
-                          "\". Falling back to " + crashModel);
-            logger.severe("!!!!!!!!!!!!!!!!!!!!!!!!!!!!!!!!");
-        }
-        this.crashModel = crashModel;
-
-<<<<<<< HEAD
-        this.firstSnapshotSizeEstimate = config.getIntProperty(
-                FIRST_SNAPSHOT_SIZE_ESTIMATE,
-                DEFAULT_FIRST_SNAPSHOT_SIZE_ESTIMATE);
-        this.snapshotMinLogSize = Math.max(1, config.getIntProperty(SNAPSHOT_MIN_LOG_SIZE,
-                DEFAULT_SNAPSHOT_MIN_LOG_SIZE));
-        this.snapshotAskRatio = config.getDoubleProperty(SNAPSHOT_ASK_RATIO,
-                DEFAULT_SNAPSHOT_ASK_RATIO);
-        this.snapshotForceRatio = config.getDoubleProperty(SNAPSHOT_FORCE_RATIO,
-                DEFAULT_SNAPSHOT_FORCE_RATIO);
-        this.minSnapshotSampling = config.getIntProperty(MIN_SNAPSHOT_SAMPLING,
-                DEFAULT_MIN_SNAPSHOT_SAMPLING);
-        this.retransmitTimeout = config.getLongProperty(RETRANSMIT_TIMEOUT,
-                DEFAULT_RETRANSMIT_TIMEOUT);
-        this.periodicCatchupTimeout = config.getLongProperty(PERIODIC_CATCHUP_TIMEOUT,
-                DEFAULT_PERIODIC_CATCHUP_TIMEOUT);
-        this.tcpReconnectTimeout = config.getLongProperty(TCP_RECONNECT_TIMEOUT,
-                DEFAULT_TCP_RECONNECT_TIMEOUT);
-
-        this.fdSuspectTimeout = config.getIntProperty(FD_SUSPECT_TO,
-                DEFAULT_FD_SUSPECT_TO);
-        this.fdSendTimeout = config.getIntProperty(FD_SEND_TO,
-                DEFAULT_FD_SEND_TO);
-
-        logger.config(config.toString());
-
-        logger.config("Configuration: " + WINDOW_SIZE + "=" + windowSize + ", " +
-                       BATCH_SIZE + "=" + batchingLevel + ", " + MAX_BATCH_DELAY +
-                       "=" + maxBatchDelay + ", " + MAX_UDP_PACKET_SIZE + "=" +
-                       maxUdpPacketSize + ", " + NETWORK + "=" + network + ", " +
-                       MAY_SHARE_SNAPSHOTS + "=" + mayShareSnapshots + ", " +
-                       BENCHMARK_RUN_REPLICA + "=" + benchmarkRunReplica + ", " +
-                       CLIENT_ID_GENERATOR + "=" + clientIDGenerator);
-=======
-        majority = (numReplicas + 1) / 2;
-
-        printProcessDescriptor(config, crashModel);
-    }
-
-    private void printProcessDescriptor(Configuration config, CrashModel crashModel) {
-        logger.config(config.toString());
-
-        logger.config("Configuration: " + WINDOW_SIZE + "=" + windowSize + ", " +
-                      BATCH_SIZE + "=" + batchingLevel + ", " + MAX_BATCH_DELAY +
-                      "=" + maxBatchDelay + ", " + MAX_UDP_PACKET_SIZE + "=" +
-                      maxUdpPacketSize + ", " + NETWORK + "=" + network + ", " +
-                      CLIENT_ID_GENERATOR + "=" + clientIDGenerator);
->>>>>>> 19d52295
-        logger.config("Failure Detection: " + FD_SEND_TO + "=" + fdSendTimeout + ", " +
-                      FD_SUSPECT_TO + "=" + fdSuspectTimeout);
-        logger.config("Crash model: " + crashModel + ", LogPath: " + logPath);
-        logger.config(
-            FIRST_SNAPSHOT_SIZE_ESTIMATE + "=" + firstSnapshotSizeEstimate + ", " +
-                    SNAPSHOT_MIN_LOG_SIZE + "=" + snapshotMinLogSize + ", " +
-                    SNAPSHOT_ASK_RATIO + "=" + snapshotAskRatio + ", " +
-                    SNAPSHOT_FORCE_RATIO + "=" + snapshotForceRatio + ", " +
-                    MIN_SNAPSHOT_SAMPLING + "=" + minSnapshotSampling
-            );
-
-        logger.config(
-            RETRANSMIT_TIMEOUT + "=" + retransmitTimeout + ", " +
-                    TCP_RECONNECT_TIMEOUT + "=" + tcpReconnectTimeout
-            );
-
-        logger.config(FORWARD_MAX_BATCH_DELAY + "=" + forwardBatchMaxDelay);
-        logger.config(FORWARD_MAX_BATCH_SIZE + "=" + forwardBatchMaxSize);
-
-        logger.config(SELECTOR_THREADS + "=" + forwardBatchMaxSize);
-
-        logger.config(CLIENT_REQUEST_BUFFER_SIZE + "=" + clientRequestBufferSize);
-
-        logger.config(MAX_BATCH_FETCHING_TIME_MS + "=" + maxBatchFetchingTimeoutMs);
-
-        logger.config(MULTICAST_PORT + "=" + multicastPort);
-        logger.config(MULTICAST_IP_ADDRESS + "=" + multicastIpAddress);
-
-        logger.config(MTU + "=" + mtu);
-
-    }
-
-    /**
-     * @return the local process
-     */
-    public PID getLocalProcess() {
-        return config.getProcess(localId);
-    }
-
-    public int getLeaderOfView(int view) {
-        return view % numReplicas;
-    }
-
-    public boolean isLocalProcessLeader(int view) {
-        return getLeaderOfView(view) == localId;
-    }
-
-    private final static Logger logger = Logger.getLogger(ProcessDescriptor.class.getCanonicalName());
-
-    /**
-     * Next replica ID in lexical order, other than local replica.
-     */
-    public int nextReplica(int nextReplicaToAsk) {
-        nextReplicaToAsk++;
-        nextReplicaToAsk %= numReplicas;
-        if (nextReplicaToAsk == localId) {
-            nextReplicaToAsk++;
-            return nextReplicaToAsk % numReplicas;
-        }
-        return nextReplicaToAsk;
-    }
-}
+package lsr.common;
+
+import java.util.logging.Logger;
+
+/**
+ * Contains all the information describing the local process, including the
+ * local id and the configuration of the system.
+ * 
+ * @author Nuno Santos (LSR)
+ */
+public final class ProcessDescriptor {
+    public final Configuration config;
+
+    /*---------------------------------------------
+     * The following properties are read from the 
+     * paxos.properties file  
+     *---------------------------------------------*/
+    /**
+     * Defines the default window size - that is, the maximum number of
+     * concurrently proposed instances.
+     */
+    public static final String WINDOW_SIZE = "WindowSize";
+    public static final int DEFAULT_WINDOW_SIZE = 2;
+
+    /**
+     * Maximum UDP packet size in java is 65507. Higher than that and the send
+     * method throws an exception.
+     * 
+     * In practice, most networks have a lower limit on the maximum packet size
+     * they can transmit. If this limit is exceeded, the lower layers will
+     * usually fragment the packet, but in some cases there's a limit over which
+     * large packets are simply dropped or raise an error.
+     * 
+     * A safe value is the maximum ethernet frame: 1500 - maximum Ethernet
+     * payload 20/40 - ipv4/6 header 8 - UDP header.
+     * 
+     * Usually values up to 8KB are safe.
+     */
+    public static final String MAX_UDP_PACKET_SIZE = "MaxUDPPacketSize";
+    public static final int DEFAULT_MAX_UDP_PACKET_SIZE = 8 * 1024;
+
+    /**
+     * Protocol to use between replicas. TCP, UDP or Generic, which combines
+     * both
+     */
+    public static final String NETWORK = "Network";
+    public static final String DEFAULT_NETWORK = "TCP";
+
+    /**
+     * The maximum size of batched request.
+     */
+    public static final String BATCH_SIZE = "BatchSize";
+    public static final int DEFAULT_BATCH_SIZE = 65507;
+
+    /** How long to wait until suspecting the leader. In milliseconds */
+    public static final String FD_SUSPECT_TO = "FDSuspectTimeout";
+    public static final int DEFAULT_FD_SUSPECT_TO = 1000;
+
+    /** Interval between sending heartbeats. In milliseconds */
+    public final static String FD_SEND_TO = "FDSendTimeout";
+    public static final int DEFAULT_FD_SEND_TO = 500;
+
+    /**
+     * The crash model used. For valid entries see {@link CrashModel}
+     */
+    public static final String CRASH_MODEL = "CrashModel";
+    public static final CrashModel DEFAULT_CRASH_MODEL = CrashModel.FullSS;
+
+    /**
+     * Location of the stable storage (JPaxos logs)
+     */
+    public static final String LOG_PATH = "LogPath";
+    public static final String DEFAULT_LOG_PATH = "jpaxosLogs";
+
+    /**
+     * Maximum time in ms that a batch can be delayed before being proposed.
+     * Used to aggregate several requests on a single proposal, for greater
+     * efficiency. (Naggle's algorithm for state machine replication).
+     */
+    public static final String MAX_BATCH_DELAY = "MaxBatchDelay";
+    public static final int DEFAULT_MAX_BATCH_DELAY = 10;
+
+    public static final String CLIENT_ID_GENERATOR = "ClientIDGenerator";
+    public static final String DEFAULT_CLIENT_ID_GENERATOR = "TimeBased";
+
+    /** Enable or disable collecting of statistics */
+    public static final String BENCHMARK_RUN_REPLICA = "BenchmarkRunReplica";
+    public static final boolean DEFAULT_BENCHMARK_RUN_REPLICA = false;
+
+    /**
+     * Before any snapshot was made, we need to have an estimate of snapshot
+     * size. Value given as for now is 1 KB
+     */
+    public static final String FIRST_SNAPSHOT_SIZE_ESTIMATE = "FirstSnapshotEstimateBytes";
+    public static final int DEFAULT_FIRST_SNAPSHOT_SIZE_ESTIMATE = 1024;
+
+    /** Minimum size of the log before a snapshot is attempted */
+    public static final String SNAPSHOT_MIN_LOG_SIZE = "MinLogSizeForRatioCheckBytes";
+    public static final int DEFAULT_SNAPSHOT_MIN_LOG_SIZE = 100 * 1024;
+
+    /** Ratio = \frac{log}{snapshot}. How bigger the log must be to ask */
+    public static final String SNAPSHOT_ASK_RATIO = "SnapshotAskRatio";
+    public static final double DEFAULT_SNAPSHOT_ASK_RATIO = 1;
+
+    /** Ratio = \frac{log}{snapshot}. How bigger the log must be to force */
+    public static final String SNAPSHOT_FORCE_RATIO = "SnapshotForceRatio";
+    public static final double DEFAULT_SNAPSHOT_FORCE_RATIO = 2;
+
+    /** Minimum number of instances for checking ratios */
+    public static final String MIN_SNAPSHOT_SAMPLING = "MinimumInstancesForSnapshotRatioSample";
+    public static final int DEFAULT_MIN_SNAPSHOT_SAMPLING = 50;
+
+    public static final String RETRANSMIT_TIMEOUT = "RetransmitTimeoutMilisecs";
+    public static final long DEFAULT_RETRANSMIT_TIMEOUT = 1000;
+
+    /** If a TCP connection fails, how much to wait for another try */
+    public static final String TCP_RECONNECT_TIMEOUT = "TcpReconnectMilisecs";
+    public static final long DEFAULT_TCP_RECONNECT_TIMEOUT = 1000;
+
+    /** ??? Corresponds to a ethernet frame */
+    public final static String FORWARD_MAX_BATCH_SIZE = "replica.ForwardMaxBatchSize";
+    public final static int DEFAULT_FORWARD_MAX_BATCH_SIZE = 1450;
+
+    /** ??? In milliseconds */
+    public final static String FORWARD_MAX_BATCH_DELAY = "replica.ForwardMaxBatchDelay";
+    public final static int DEFAULT_FORWARD_MAX_BATCH_DELAY = 50;
+
+    /** How many selector threads to use */
+    public static final String SELECTOR_THREADS = "replica.SelectorThreads";
+    public static final int DEFAULT_SELECTOR_THREADS = -1;
+
+    /**
+     * Size of a buffer for reading client requests; larger requests than this
+     * size will cause extra memory allocation and freeing at each such request.
+     * This variable impacts memory usage, as each client connection
+     * pre-allocates such buffer.
+     */
+    public static final String CLIENT_REQUEST_BUFFER_SIZE = "replica.ClientRequestBufferSize";
+    public static final int DEFAULT_CLIENT_REQUEST_BUFFER_SIZE = 8 * 1024 + ClientCommand.HEADERS_SIZE;
+
+    /**
+     * How long can the proposer / catch-up wait for batch values during view
+     * change / catching up, in milliseconds
+     */
+    private static final String MAX_BATCH_FETCHING_TIME_MS = "TimeoutFetchBatchValue";
+    private static final int DEFAULT_MAX_BATCH_FETCHING_TIME_MS = 2500;
+
+    private static final String MULTICAST_PORT = "MulticastPort";
+    private static final int DEFAULT_MULTICAST_PORT = 3000;
+
+    private static final String MULTICAST_IP_ADDRESS = "MulticastIpAddress";
+    private static final String DEFAULT_MULTICAST_IP_ADDRESS = "224.0.0.144";
+
+    private static final String MTU = "NetworkMtuSize";
+    private static final int DEFAULT_MTU = 1492;
+
+    private static final String INDIRECT_CONSENSUS = "IndirectConsensus";
+    private static final boolean DEFAULT_INDIRECT_CONSENSUS = false;
+
+    /*
+     * Exposing fields is generally not good practice, but here they are made
+     * final, so there is no danger of exposing them. Advantage: less
+     * boilerplate code.
+     */
+    public final int localId;
+    public final int numReplicas;
+    public final int windowSize;
+    public final int batchingLevel;
+    public final int maxUdpPacketSize;
+    public final int maxBatchDelay;
+    public final String clientIDGenerator;
+    public final String network;
+    public final CrashModel crashModel;
+    public final String logPath;
+    public final int firstSnapshotSizeEstimate;
+    public final int snapshotMinLogSize;
+    public final double snapshotAskRatio;
+    public final double snapshotForceRatio;
+    public final int minSnapshotSampling;
+    public final long retransmitTimeout;
+    public final long tcpReconnectTimeout;
+    public final int fdSuspectTimeout;
+    public final int fdSendTimeout;
+
+    public final int forwardBatchMaxSize;
+    public final int forwardBatchMaxDelay;
+
+    public final int selectorThreadCount;
+
+    public final int clientRequestBufferSize;
+
+    /** ⌊(n+1)/2⌋ */
+    public final int majority;
+
+    public final long maxBatchFetchingTimeoutMs;
+
+    public final int multicastPort;
+
+    public final String multicastIpAddress;
+
+    public final int mtu;
+
+    public final boolean indirectConsensus;
+
+    /**
+     * The singleton instance of process descriptor. Must be initialized before
+     * use.
+     */
+    public static ProcessDescriptor processDescriptor = null;
+
+    public static void initialize(Configuration config, int localId) {
+        ProcessDescriptor.processDescriptor = new ProcessDescriptor(config, localId);
+    }
+
+    private ProcessDescriptor(Configuration config, int localId) {
+        this.localId = localId;
+        this.config = config;
+
+        this.numReplicas = config.getN();
+
+        this.windowSize = config.getIntProperty(
+                WINDOW_SIZE, DEFAULT_WINDOW_SIZE);
+        this.batchingLevel = config.getIntProperty(
+                BATCH_SIZE, DEFAULT_BATCH_SIZE);
+        this.maxUdpPacketSize = config.getIntProperty(
+                MAX_UDP_PACKET_SIZE, DEFAULT_MAX_UDP_PACKET_SIZE);
+        this.maxBatchDelay = config.getIntProperty(
+                MAX_BATCH_DELAY, DEFAULT_MAX_BATCH_DELAY);
+        this.clientIDGenerator = config.getProperty(
+                CLIENT_ID_GENERATOR, DEFAULT_CLIENT_ID_GENERATOR);
+        this.network = config.getProperty(
+                NETWORK, DEFAULT_NETWORK);
+        this.logPath = config.getProperty(
+                LOG_PATH, DEFAULT_LOG_PATH);
+        this.firstSnapshotSizeEstimate = config.getIntProperty(
+                FIRST_SNAPSHOT_SIZE_ESTIMATE, DEFAULT_FIRST_SNAPSHOT_SIZE_ESTIMATE);
+        this.snapshotMinLogSize = Math.max(1, config.getIntProperty(
+                SNAPSHOT_MIN_LOG_SIZE, DEFAULT_SNAPSHOT_MIN_LOG_SIZE));
+        this.snapshotAskRatio = config.getDoubleProperty(
+                SNAPSHOT_ASK_RATIO, DEFAULT_SNAPSHOT_ASK_RATIO);
+        this.snapshotForceRatio = config.getDoubleProperty(
+                SNAPSHOT_FORCE_RATIO, DEFAULT_SNAPSHOT_FORCE_RATIO);
+        this.minSnapshotSampling = config.getIntProperty(
+                MIN_SNAPSHOT_SAMPLING, DEFAULT_MIN_SNAPSHOT_SAMPLING);
+        this.retransmitTimeout = config.getLongProperty(
+                RETRANSMIT_TIMEOUT, DEFAULT_RETRANSMIT_TIMEOUT);
+        this.tcpReconnectTimeout = config.getLongProperty(
+                TCP_RECONNECT_TIMEOUT, DEFAULT_TCP_RECONNECT_TIMEOUT);
+        this.fdSuspectTimeout = config.getIntProperty(
+                FD_SUSPECT_TO, DEFAULT_FD_SUSPECT_TO);
+        this.fdSendTimeout = config.getIntProperty(
+                FD_SEND_TO, DEFAULT_FD_SEND_TO);
+
+        this.forwardBatchMaxDelay = config.getIntProperty(
+                FORWARD_MAX_BATCH_DELAY,
+                DEFAULT_FORWARD_MAX_BATCH_DELAY);
+        this.forwardBatchMaxSize = config.getIntProperty(FORWARD_MAX_BATCH_SIZE,
+                DEFAULT_FORWARD_MAX_BATCH_SIZE);
+
+        this.selectorThreadCount = config.getIntProperty(SELECTOR_THREADS,
+                DEFAULT_SELECTOR_THREADS);
+
+        this.clientRequestBufferSize = config.getIntProperty(
+                CLIENT_REQUEST_BUFFER_SIZE,
+                DEFAULT_CLIENT_REQUEST_BUFFER_SIZE);
+
+        this.maxBatchFetchingTimeoutMs = config.getIntProperty(
+                MAX_BATCH_FETCHING_TIME_MS,
+                DEFAULT_MAX_BATCH_FETCHING_TIME_MS);
+
+        this.multicastPort = config.getIntProperty(MULTICAST_PORT, DEFAULT_MULTICAST_PORT);
+
+        this.multicastIpAddress = config.getProperty(MULTICAST_IP_ADDRESS,
+                DEFAULT_MULTICAST_IP_ADDRESS);
+
+        this.mtu = config.getIntProperty(MTU, DEFAULT_MTU);
+
+        this.indirectConsensus = config.getBooleanProperty(INDIRECT_CONSENSUS,
+                DEFAULT_INDIRECT_CONSENSUS);
+
+        String crash = config.getProperty(
+                CRASH_MODEL, DEFAULT_CRASH_MODEL.toString());
+        CrashModel crashModel;
+        try {
+            crashModel = CrashModel.valueOf(crash);
+        } catch (IllegalArgumentException e) {
+            crashModel = DEFAULT_CRASH_MODEL;
+            logger.severe("!!!!!!!!!!!!!!!!!!!!!!!!!!!!!!!!");
+            logger.severe("Config file contains unknown crash model \"" + crash +
+                          "\". Falling back to " + crashModel);
+            logger.severe("!!!!!!!!!!!!!!!!!!!!!!!!!!!!!!!!");
+        }
+        this.crashModel = crashModel;
+
+        majority = (numReplicas + 1) / 2;
+
+        printProcessDescriptor(config, crashModel);
+    }
+
+    private void printProcessDescriptor(Configuration config, CrashModel crashModel) {
+        logger.config(config.toString());
+
+        logger.config("Configuration: " + WINDOW_SIZE + "=" + windowSize + ", " +
+                      BATCH_SIZE + "=" + batchingLevel + ", " + MAX_BATCH_DELAY +
+                      "=" + maxBatchDelay + ", " + MAX_UDP_PACKET_SIZE + "=" +
+                      maxUdpPacketSize + ", " + NETWORK + "=" + network + ", " +
+                      CLIENT_ID_GENERATOR + "=" + clientIDGenerator);
+        logger.config("Failure Detection: " + FD_SEND_TO + "=" + fdSendTimeout + ", " +
+                      FD_SUSPECT_TO + "=" + fdSuspectTimeout);
+        logger.config("Crash model: " + crashModel + ", LogPath: " + logPath);
+        logger.config(
+            FIRST_SNAPSHOT_SIZE_ESTIMATE + "=" + firstSnapshotSizeEstimate + ", " +
+                    SNAPSHOT_MIN_LOG_SIZE + "=" + snapshotMinLogSize + ", " +
+                    SNAPSHOT_ASK_RATIO + "=" + snapshotAskRatio + ", " +
+                    SNAPSHOT_FORCE_RATIO + "=" + snapshotForceRatio + ", " +
+                    MIN_SNAPSHOT_SAMPLING + "=" + minSnapshotSampling
+            );
+
+        logger.config(
+            RETRANSMIT_TIMEOUT + "=" + retransmitTimeout + ", " +
+                    TCP_RECONNECT_TIMEOUT + "=" + tcpReconnectTimeout
+            );
+
+        logger.config(FORWARD_MAX_BATCH_DELAY + "=" + forwardBatchMaxDelay);
+        logger.config(FORWARD_MAX_BATCH_SIZE + "=" + forwardBatchMaxSize);
+
+        logger.config(SELECTOR_THREADS + "=" + forwardBatchMaxSize);
+
+        logger.config(CLIENT_REQUEST_BUFFER_SIZE + "=" + clientRequestBufferSize);
+
+        logger.config(MAX_BATCH_FETCHING_TIME_MS + "=" + maxBatchFetchingTimeoutMs);
+
+        logger.config(MULTICAST_PORT + "=" + multicastPort);
+        logger.config(MULTICAST_IP_ADDRESS + "=" + multicastIpAddress);
+
+        logger.config(MTU + "=" + mtu);
+
+    }
+
+    /**
+     * @return the local process
+     */
+    public PID getLocalProcess() {
+        return config.getProcess(localId);
+    }
+
+    public int getLeaderOfView(int view) {
+        return view % numReplicas;
+    }
+
+    public boolean isLocalProcessLeader(int view) {
+        return getLeaderOfView(view) == localId;
+    }
+
+    private final static Logger logger = Logger.getLogger(ProcessDescriptor.class.getCanonicalName());
+
+    /**
+     * Next replica ID in lexical order, other than local replica.
+     */
+    public int nextReplica(int nextReplicaToAsk) {
+        nextReplicaToAsk++;
+        nextReplicaToAsk %= numReplicas;
+        if (nextReplicaToAsk == localId) {
+            nextReplicaToAsk++;
+            return nextReplicaToAsk % numReplicas;
+        }
+        return nextReplicaToAsk;
+    }
+}