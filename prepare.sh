#!/bin/bash
if (( $# != 1 && $# != 2 ))
then
	echo 'No args supplied!'
	echo "usage: $0 <instdir> [<clean&build as Y/n>]"
	exit 1
fi

instdir="$1"
build="${2:-n}"


fail() {
	echo "$@"
	exit 1
}

echoR(){
	echo -e "\033[31m""$@""\033[00m"
}

<<<<<<< HEAD
if [[  "${build}" = 'Y' || "${build}" = 'y' ]]
=======
if [[  "${build}" = 'y' || "${build}" = 'Y' ]]
>>>>>>> 2ff9998b
then
	echoR "clean"
	ant clean || fail "clean failed"
	echoR "build"
	ant jar || fail "build failed"
else
	echoR "Skipping build"
fi

echoR "Copying to ${instdir}"

(
mkdir -p "${instdir}" &&
cp ${LOGGING_PROPS:-logging.properties} "${instdir}"/logging.properties &&
cp ${PAXOS_PROPS:-paxos.properties} jpaxos.jar `echo ${OTHER_FILES}` "${instdir}"/ &&
install jar_mClient.sh "${instdir}"/mClient.sh &&
install jar_replica.sh "${instdir}"/replica.sh
) || fail "install failed"

echoR "done"<|MERGE_RESOLUTION|>--- conflicted
+++ resolved
@@ -19,11 +19,7 @@
 	echo -e "\033[31m""$@""\033[00m"
 }
 
-<<<<<<< HEAD
 if [[  "${build}" = 'Y' || "${build}" = 'y' ]]
-=======
-if [[  "${build}" = 'y' || "${build}" = 'Y' ]]
->>>>>>> 2ff9998b
 then
 	echoR "clean"
 	ant clean || fail "clean failed"
